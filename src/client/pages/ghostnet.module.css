.ghostnet {
  position: relative;
  min-height: 100%;
  --ghostnet-terminal-height: clamp(180px, 18vh, 220px);
  --ghostnet-bg: var(--ghostnet-color-background);
  --ghostnet-panel: color-mix(in srgb, var(--ghostnet-color-background) 88%, transparent);
  --ghostnet-border-soft: color-mix(in srgb, var(--ghostnet-color-primary) 28%, transparent);
  --ghostnet-border-regular: color-mix(in srgb, var(--ghostnet-color-primary) 35%, transparent);
  --ghostnet-border-strong: color-mix(in srgb, var(--ghostnet-color-primary) 55%, transparent);
  --ghostnet-border-focus: color-mix(in srgb, var(--ghostnet-color-primary-light) 45%, transparent);
  --ghostnet-panel-border: var(--ghostnet-border-soft);
  --ghostnet-shadow: color-mix(in srgb, var(--ghostnet-color-background) 55%, transparent);
  --ghostnet-shadow-deep: color-mix(in srgb, var(--ghostnet-color-background) 68%, transparent);
  --ghostnet-glow: color-mix(in srgb, var(--ghostnet-color-primary-light) 36%, transparent);
  --ghostnet-divider: color-mix(in srgb, var(--ghostnet-color-text-strong) 16%, transparent);
  --ghostnet-ink: color-mix(in srgb, var(--ghostnet-color-text-strong) 92%, transparent);
  --ghostnet-muted: color-mix(in srgb, var(--ghostnet-color-text-strong) 70%, transparent);
  --ghostnet-subdued: color-mix(in srgb, var(--ghostnet-color-text-strong) 56%, transparent);
  --ghostnet-text-soft: color-mix(in srgb, var(--ghostnet-color-text-strong) 68%, transparent);
  --ghostnet-text-faint: color-mix(in srgb, var(--ghostnet-color-text-strong) 54%, transparent);
  --ghostnet-accent: var(--ghostnet-color-primary-light);
  --ghostnet-highlight: color-mix(in srgb, var(--ghostnet-color-primary-light) 18%, transparent);
  --ghostnet-highlight-strong: color-mix(in srgb, var(--ghostnet-color-primary) 25%, transparent);
  --ghostnet-table-header: linear-gradient(
    180deg,
    color-mix(in srgb, var(--ghostnet-color-primary) 82%, transparent) 0%,
    color-mix(in srgb, var(--ghostnet-color-primary-dark) 78%, transparent) 100%
  );
  --ghostnet-gradient-top: color-mix(in srgb, var(--ghostnet-color-surface) 92%, transparent);
  --ghostnet-gradient-mid: color-mix(in srgb, var(--ghostnet-color-primary-dark) 60%, transparent);
  --ghostnet-gradient-bottom: color-mix(in srgb, var(--ghostnet-color-background) 88%, transparent);
  padding: 2.5rem 3rem calc(3.5rem + var(--ghostnet-terminal-height));
  background: linear-gradient(165deg, var(--ghostnet-gradient-top) 0%, var(--ghostnet-gradient-mid) 55%, var(--ghostnet-gradient-bottom) 100%),
    var(--ghostnet-bg);
  color: var(--ghostnet-ink);
  overflow: hidden;
}

.ghostnet::before {
  content: '';
  position: absolute;
  inset: 0;
  background: url('/ghostnet/signal-mesh.svg') center/cover no-repeat;
  opacity: 0.24;
  mix-blend-mode: screen;
  pointer-events: none;
}

.ghostnet::after {
  content: '';
  position: absolute;
  inset: 0;
  background: linear-gradient(180deg, transparent 0%, color-mix(in srgb, var(--ghostnet-color-background) 90%, transparent) 100%);
  pointer-events: none;
}

.arrival {
  animation: ghostnetArrivalSurface 4.2s cubic-bezier(0.45, 0, 0.2, 1) forwards;
}

.arrival::before {
  animation: ghostnetArrivalMesh 4.2s steps(3, end) forwards;
}

.arrival::after {
  animation: ghostnetArrivalVignette 4.2s ease-out forwards;
}

.arrival .shell {
  animation: ghostnetArrivalShell 4.1s cubic-bezier(0.33, 1, 0.68, 1) forwards;
}

.arrival .sectionHint,
.arrival .ghostnetAlert,
.arrival :global(.ghostnet-inline-accent),
.arrival :global(.ghostnet-muted),
.arrival :global(.ghostnet-accent) {
  animation: ghostnetArrivalChromatic 4.2s cubic-bezier(0.22, 0.61, 0.36, 1) forwards;
}

.arrival .sectionFrame,
.arrival .sectionFrameElevated {
  animation: ghostnetArrivalPanel 4.2s cubic-bezier(0.42, 0, 0.25, 1) forwards;
}

.arrival .badge {
  animation: ghostnetArrivalBadge 4.2s cubic-bezier(0.42, 0, 0.25, 1) forwards;
}

.shell {
  position: relative;
  z-index: 1;
  display: flex;
  flex-direction: column;
  gap: 2.75rem;
}

.hero {
  position: relative;
  z-index: 1;
  display: flex;
  flex-direction: column;
  gap: 1.75rem;
}

@media (min-width: 768px) {
  .hero {
    flex-direction: row;
    align-items: flex-end;
    justify-content: space-between;
  }
}

.heroHeader {
  max-width: 40rem;
  display: flex;
  flex-direction: column;
  gap: 0.85rem;
}

.heroTitle {
  margin: 0;
  font-size: clamp(2.1rem, 3vw + 1.4rem, 3.1rem);
  font-weight: 600;
  letter-spacing: 0.08em;
  text-transform: uppercase;
  color: var(--ghostnet-ink);
}

.heroSubtitle {
  margin: 0;
  font-size: 1.05rem;
  line-height: 1.6;
  color: var(--ghostnet-text-soft);
}

.heroStatus {
  border: 1px solid var(--ghostnet-border-soft);
  border-radius: 1.1rem;
  padding: 1.25rem 1.75rem;
  background: color-mix(in srgb, var(--ghostnet-color-surface) 80%, transparent);
  box-shadow: 0 0.75rem 2.4rem color-mix(in srgb, var(--ghostnet-shadow) 55%, transparent);
}

.heroStatusList {
  display: flex;
  gap: 1.75rem;
  margin: 0;
  padding: 0;
}

.heroStatusItem {
  display: flex;
  flex-direction: column;
  gap: 0.35rem;
}

.heroStatusLabel {
  margin: 0;
  font-size: 0.85rem;
  letter-spacing: 0.2em;
  text-transform: uppercase;
  color: var(--ghostnet-muted);
}

.heroStatusValue {
  margin: 0;
  font-size: 1.25rem;
  font-weight: 600;
  color: var(--ghostnet-accent);
}

.tabPanels {
  position: relative;
  z-index: 1;
}

.terminal {
  position: fixed;
  left: 0;
  right: 0;
  bottom: 0;
  display: flex;
  justify-content: center;
  align-items: flex-end;
  height: var(--ghostnet-terminal-height);
  pointer-events: none;
  z-index: 20;
  transition: transform 320ms cubic-bezier(0.22, 1, 0.36, 1);
}

.terminalCollapsed {
  transform: translateY(calc(var(--ghostnet-terminal-height) - 3.25rem));
}

.terminalShell {
  width: 100%;
  max-width: none;
  background: linear-gradient(180deg, color-mix(in srgb, var(--ghostnet-color-surface) 92%, transparent) 0%, color-mix(in srgb, var(--ghostnet-color-background) 94%, transparent) 100%);
  border: 1px solid var(--ghostnet-border-regular);
  border-bottom: none;
  border-radius: 1.5rem 1.5rem 0 0;
  color: var(--ghostnet-ink);
  pointer-events: auto;
  box-shadow: 0 -1.25rem 2.75rem var(--ghostnet-shadow-deep), 0 0 1.75rem var(--ghostnet-glow);
  backdrop-filter: blur(16px);
  display: flex;
  flex-direction: column;
  overflow: hidden;
}

.terminalHeader {
  display: flex;
  align-items: center;
  justify-content: space-between;
  padding: 1rem 1.5rem 0.75rem 1.5rem;
  background: color-mix(in srgb, var(--ghostnet-color-primary) 12%, transparent);
  border-bottom: 1px solid var(--ghostnet-border-soft);
}

.terminalHeaderContent {
  display: flex;
  flex-direction: column;
  gap: 0.25rem;
}

.terminalTitle {
  font-size: 0.9rem;
  letter-spacing: 0.22em;
  text-transform: uppercase;
  color: var(--ghostnet-color-text-strong);
}

.terminalStatus {
  font-size: 0.8rem;
  color: color-mix(in srgb, var(--ghostnet-color-text-strong) 68%, transparent);
  font-family: 'Share Tech Mono', 'Roboto Mono', monospace;
}

.terminalToggle {
  position: relative;
  display: inline-flex;
  align-items: center;
  gap: 0.5rem;
  padding: 0.4rem 1.1rem;
  border-radius: 999px;
  border: 1px solid var(--ghostnet-border-strong);
  background: linear-gradient(135deg, color-mix(in srgb, var(--ghostnet-color-primary) 72%, transparent), color-mix(in srgb, var(--ghostnet-color-primary) 48%, transparent));
  color: var(--ghostnet-color-text-strong);
  text-transform: uppercase;
  letter-spacing: 0.24em;
  font-size: 0.72rem;
  cursor: pointer;
  text-shadow: 0 0 12px color-mix(in srgb, var(--ghostnet-color-primary) 55%, transparent);
  box-shadow: 0 0 0 transparent;
  transition: background 200ms ease, transform 200ms ease, box-shadow 200ms ease;
}

button.terminalToggle:hover:not([disabled]):not(.button--active),
button.terminalToggle:focus-visible:not([disabled]):not(.button--active) {
  background: linear-gradient(135deg, color-mix(in srgb, var(--ghostnet-color-primary) 88%, transparent), color-mix(in srgb, var(--ghostnet-color-primary) 62%, transparent));
  transform: translateY(-1px);
  box-shadow: 0 0 18px color-mix(in srgb, var(--ghostnet-color-primary) 38%, transparent);
}

button.terminalToggle:focus-visible:not([disabled]):not(.button--active) {
  outline: 2px solid color-mix(in srgb, var(--ghostnet-color-primary-light) 92%, transparent);
  outline-offset: 3px;
}

button.terminalToggle:active:not([disabled]):not(.button--active) {
  background: linear-gradient(135deg, color-mix(in srgb, var(--ghostnet-color-primary-dark) 78%, transparent), color-mix(in srgb, var(--ghostnet-color-primary) 52%, transparent));
  transform: translateY(1px);
  box-shadow: 0 0 10px color-mix(in srgb, var(--ghostnet-color-primary-dark) 48%, transparent);
}

.terminalToggleIcon {
  font-size: 0.95rem;
  line-height: 1;
  color: var(--ghostnet-color-text-strong);
  text-shadow: 0 0 14px color-mix(in srgb, var(--ghostnet-color-text-strong) 60%, transparent);
  transition: transform 200ms ease, color 200ms ease;
}

.terminalToggleLabel {
  font-size: 0.68rem;
  letter-spacing: 0.3em;
  display: inline-flex;
  align-items: center;
}

.terminalToggleCollapsed {
  background: linear-gradient(
    135deg,
    color-mix(in srgb, var(--ghostnet-color-primary-dark) 82%, transparent),
    color-mix(in srgb, var(--ghostnet-color-primary) 48%, transparent)
  );
  box-shadow: 0 0 14px color-mix(in srgb, var(--ghostnet-color-primary-dark) 36%, transparent);
}

.terminalToggleCollapsed .terminalToggleIcon {
  color: var(--ghostnet-color-success);
}

.terminalBody {
  flex: 1;
  padding: 1.25rem 1.5rem 1.5rem;
  background: linear-gradient(
    180deg,
    color-mix(in srgb, var(--ghostnet-color-primary) 16%, transparent) 0%,
    color-mix(in srgb, var(--ghostnet-color-primary) 4%, transparent) 60%,
    transparent 100%
  );
  overflow: hidden;
  display: flex;
}

.terminalFeed {
  margin: 0;
  padding: 0;
  list-style: none;
  display: grid;
  align-content: end;
  width: 100%;
  gap: 0.45rem;
}

.terminalLine {
  display: grid;
  grid-template-columns: minmax(0, auto) 1fr;
  gap: 0.85rem;
  font-family: 'Share Tech Mono', 'Roboto Mono', monospace;
  font-size: 0.85rem;
  color: var(--ghostnet-text-soft);
  opacity: 0;
  animation: terminalLineReveal 320ms ease forwards;
}

.terminalPrompt {
  letter-spacing: 0.12em;
  text-transform: uppercase;
  font-size: 0.7rem;
  padding-top: 0.2rem;
}

.terminalPromptCommand {
  color: var(--ghostnet-color-success);
}

.terminalPromptResponse {
  color: color-mix(in srgb, var(--ghostnet-color-primary) 75%, transparent);
}

.terminalPromptAlert {
  color: var(--ghostnet-color-warning);
}

.terminalPromptCipher {
  color: var(--ghostnet-text-faint);
}

.terminalPromptBinary {
  color: var(--ghostnet-color-success);
}

.terminalPromptDecrypt {
  color: color-mix(in srgb, var(--ghostnet-color-primary) 95%, transparent);
}

.terminalPromptGlitch {
  color: color-mix(in srgb, var(--ghostnet-color-primary) 85%, transparent);
  text-shadow: 0 0 18px color-mix(in srgb, var(--ghostnet-color-primary) 48%, transparent);
}

.terminalPromptSystem {
  color: color-mix(in srgb, var(--ghostnet-color-text-strong) 72%, transparent);
}

.terminalText {
  color: color-mix(in srgb, var(--ghostnet-color-text-strong) 82%, transparent);
}

.terminalTextAlert {
  color: var(--ghostnet-color-warning);
  text-shadow: 0 0 12px color-mix(in srgb, var(--ghostnet-color-warning) 58%, transparent);
}

.terminalTextCipher {
  color: var(--ghostnet-text-faint);
  letter-spacing: 0.18em;
}

.terminalTextBinary {
  color: color-mix(in srgb, var(--ghostnet-color-success) 92%, transparent);
  text-shadow: 0 0 10px color-mix(in srgb, var(--ghostnet-color-success) 55%, transparent);
}

.terminalTextDecrypt {
  color: color-mix(in srgb, var(--ghostnet-color-text-strong) 95%, transparent);
}

.terminalTextGlitch {
  color: color-mix(in srgb, var(--ghostnet-color-text-strong) 70%, transparent);
  letter-spacing: 0.2em;
  text-shadow: 0 0 22px color-mix(in srgb, var(--ghostnet-color-primary) 45%, transparent);
}

.terminalTextSystem {
  color: color-mix(in srgb, var(--ghostnet-color-text-strong) 92%, transparent);
}

@keyframes terminalLineReveal {
  from {
    transform: translateY(0.35rem);
    opacity: 0;
  }
  to {
    transform: translateY(0);
    opacity: 1;
  }
}

@media (max-width: 720px) {
  .terminalShell {
    width: 100%;
  }

  .terminal {
    align-items: stretch;
  }

  .terminalCollapsed {
    transform: translateY(calc(var(--ghostnet-terminal-height) - 3rem));
  }
}

.sectionFrame {
  border-radius: 1.25rem;
  background: var(--ghostnet-panel);
  border: 1px solid var(--ghostnet-panel-border);
  box-shadow: 0 1.75rem 3.5rem var(--ghostnet-shadow);
  backdrop-filter: blur(12px);
}

.sectionGroup {
  display: flex;
  flex-direction: column;
  gap: 1.5rem;
}

.tableSection {
  display: flex;
  flex-direction: column;
  gap: 1.5rem;
}

.tableSectionHeader {
  display: grid;
  gap: 1rem;
  padding-bottom: 0.5rem;
  align-items: start;
}

.tableSectionTitle {
  margin: 0;
  font-size: clamp(1.6rem, 2.4vw, 2rem);
  font-weight: 700;
  color: var(--ghostnet-ink);
}

.sectionFrameElevated {
  border-radius: 1.5rem;
  background: var(--ghostnet-panel);
  border: 1px solid color-mix(in srgb, var(--ghostnet-color-primary) 32%, transparent);
  box-shadow: 0 1.75rem 4rem color-mix(in srgb, var(--ghostnet-color-background) 85%, transparent);
  backdrop-filter: blur(14px);
}

.sectionPadding {
  padding: 2rem;
}

.sectionPaddingTight {
  padding: 1.5rem;
}

.sectionHint {
  margin: 0;
  color: var(--ghostnet-muted);
  font-size: 0.95rem;
  line-height: 1.6;
}

.badge {
  display: inline-flex;
  align-items: center;
  gap: 0.5rem;
  padding: 0.35rem 0.75rem;
  font-size: 0.75rem;
  text-transform: uppercase;
  letter-spacing: 0.18em;
  border-radius: 999px;
  border: 1px solid color-mix(in srgb, var(--ghostnet-color-primary) 42%, transparent);
  background: color-mix(in srgb, var(--ghostnet-color-primary) 12%, transparent);
  color: var(--ghostnet-accent);
}

.ghostnetAlert {
  color: var(--ghostnet-muted);
  font-size: 0.9rem;
  line-height: 1.5;
}

.ghostnetAlert strong {
  color: var(--ghostnet-ink);
}

.dataTableContainer {
  position: relative;
  border: 1px solid color-mix(in srgb, var(--ghostnet-color-primary) 38%, transparent);
  border-radius: 1.25rem;
  background: linear-gradient(
      175deg,
      color-mix(in srgb, var(--ghostnet-color-primary) 18%, transparent) 0%,
      color-mix(in srgb, var(--ghostnet-color-primary-dark) 12%, transparent) 45%,
      transparent 100%
    ),
    linear-gradient(180deg, color-mix(in srgb, var(--ghostnet-color-background) 95%, transparent) 0%, color-mix(in srgb, var(--ghostnet-color-background) 94%, transparent) 100%);
  box-shadow: 0 1.65rem 3.75rem color-mix(in srgb, var(--ghostnet-color-background) 78%, transparent);
  overflow: hidden;
}

.dataTable {
  width: 100%;
  border-collapse: collapse;
  table-layout: auto;
  color: var(--ghostnet-ink);
  line-height: 1.45;
  background: transparent;
}

.dataTableFixed {
  table-layout: fixed;
}

.dataTableDense td {
  line-height: 1.35;
}

.dataTable thead {
  background: var(--ghostnet-table-header);
  box-shadow: inset 0 -1px 0 color-mix(in srgb, var(--ghostnet-color-primary) 38%, transparent);
}

.dataTable thead tr {
  border-bottom: 1px solid color-mix(in srgb, var(--ghostnet-color-primary) 45%, transparent);
  background: var(--ghostnet-table-header);
}

.dataTable thead th {
  padding: 0.75rem 1rem;
  font-size: 0.72rem;
  letter-spacing: 0.22em;
  text-transform: uppercase;
  color: color-mix(in srgb, var(--ghostnet-color-text-strong) 88%, transparent);
  font-weight: 600;
  text-align: left;
  white-space: nowrap;
}

.dataTable tbody tr {
  background: color-mix(in srgb, var(--ghostnet-color-surface) 85%, var(--ghostnet-color-background) 15%);
  border-bottom: 1px solid color-mix(in srgb, var(--ghostnet-color-primary) 25%, transparent);
  transition: background 0.25s ease, transform 0.25s ease;
  font-size: 0.95rem;
}

<<<<<<< HEAD
.dataTable tbody tr:nth-child(even):not(.tableDetailRow) {
  background: color-mix(in srgb, var(--ghostnet-color-primary-dark) 45%, transparent);
=======
.dataTable tbody tr:nth-child(even) {
  background: color-mix(in srgb, var(--ghostnet-color-primary-dark) 22%, var(--ghostnet-color-background) 78%);
>>>>>>> 81f568dc
}

.dataTable tbody tr:last-child {
  border-bottom: 0;
}

.dataTable tbody tr:hover {
  background: color-mix(in srgb, var(--ghostnet-color-primary) 24%, var(--ghostnet-color-surface) 76%);
}

.dataTable td {
  padding: 0.75rem 1rem;
  color: var(--ghostnet-ink);
  text-transform: none !important;
  vertical-align: middle;
}

.nonCommodityRow {
  background: color-mix(in srgb, var(--ghostnet-color-primary-dark) 40%, transparent);
  font-size: 0.85rem;
  line-height: 1.2;
}

.nonCommodityRow td {
  padding: 0.45rem 0.75rem;
}

.nonCommodityRowContent {
  display: flex;
  align-items: center;
  gap: 0.75rem;
  flex-wrap: wrap;
}

.nonCommodityLabel {
  font-weight: 600;
  color: var(--ghostnet-ink);
}

.nonCommodityTag {
  font-size: 0.7rem;
  letter-spacing: 0.18em;
  text-transform: uppercase;
  color: color-mix(in srgb, var(--ghostnet-color-text-strong) 70%, transparent);
  border: 1px solid color-mix(in srgb, var(--ghostnet-color-primary) 45%, transparent);
  border-radius: 999px;
  padding: 0.1rem 0.6rem;
  background: color-mix(in srgb, var(--ghostnet-color-primary) 18%, transparent);
}

.nonCommodityQuantity {
  font-family: 'Share Tech Mono', 'Roboto Mono', monospace;
  margin-left: auto;
  color: var(--ghostnet-muted);
}

.dataTable :global([data-ghostnet-table-row]) {
  opacity: 0;
  transform: translateY(14px);
  transition: opacity 0.35s ease, transform 0.35s ease;
  transition-delay: var(--ghostnet-row-delay, 0s);
}

.dataTable :global([data-ghostnet-table-row='visible']) {
  opacity: 1;
  transform: translateY(0);
}

.tableCellTop {
  vertical-align: top;
}

.tableCellTight {
  padding: 0.6rem 0.75rem;
}

.tableCellCompact {
  padding: 0.5rem 0.65rem;
}

.tableCellCaret {
  padding: 0.6rem 0.35rem;
  text-align: center;
  vertical-align: top;
  color: var(--ghostnet-accent);
  font-size: 1.1rem;
  line-height: 1;
}

.tableCellWrap {
  white-space: normal;
  word-break: break-word;
}

.tableCellInline {
  display: flex;
  align-items: center;
  gap: 0.55rem;
}

.tableHeaderInteractive {
  cursor: pointer;
  user-select: none;
}

.tableHeaderButton {
  display: inline-flex;
  align-items: center;
  gap: 0.35rem;
  border: none;
  background: none;
  color: inherit;
  font: inherit;
  cursor: pointer;
  padding: 0;
}

.tableHeaderButton:focus-visible {
  outline: 2px solid var(--ghostnet-color-success);
  outline-offset: 2px;
}

.tableHeaderButtonActive {
  color: var(--ghostnet-accent);
}

.tableSortIndicator {
  font-size: 0.75rem;
  color: var(--ghostnet-subdued);
}

.tableRowInteractive {
  cursor: pointer;
}

.tableRowInteractive:hover {
  background: color-mix(in srgb, var(--ghostnet-color-primary) 20%, transparent);
}

.tableRowExpanded {
  background: color-mix(in srgb, var(--ghostnet-color-primary) 16%, transparent) !important;
}

.tableRowExpanded:hover {
  background: color-mix(in srgb, var(--ghostnet-color-primary) 22%, transparent) !important;
}

.tableDetailRow {
  background: transparent !important;
}

.tableDetailRow td {
  background: color-mix(in srgb, var(--ghostnet-color-background) 88%, transparent);
  border-top: 1px solid color-mix(in srgb, var(--ghostnet-color-primary) 25%, transparent);
  padding: 0 1.5rem 1.5rem;
}

.tableDetailSection {
  display: flex;
  flex-direction: column;
  gap: 0.3rem;
  font-size: 0.82rem;
  color: var(--ghostnet-muted);
}

.tableDetailSection span {
  line-height: 1.4;
}

.tableTextNeutral {
  color: var(--ghostnet-accent);
}

.tableTextSuccess {
  color: var(--ghostnet-color-success);
}

.tableTextDanger {
  color: var(--ghostnet-color-warning);
}

.tableMessage {
  color: var(--ghostnet-muted);
  padding: 1.25rem 2rem;
}

.tableMessageBorder {
  border-bottom: 1px solid color-mix(in srgb, var(--ghostnet-color-primary) 25%, transparent);
}

.tableIdleState {
  color: var(--ghostnet-muted);
  padding: 2rem;
}

.tableErrorState {
  color: var(--ghostnet-color-warning);
  padding: 2rem;
}

.tableEmptyState {
  color: var(--ghostnet-muted);
  padding: 2rem;
}

.tableSubtext {
  color: var(--ghostnet-muted);
  font-size: 0.82rem;
  margin-top: 0.35rem;
}

.tableMetaMuted {
  color: color-mix(in srgb, var(--ghostnet-color-text-strong) 60%, transparent);
  font-size: 0.75rem;
  margin-top: 0.25rem;
}

.tableWarning {
  color: var(--ghostnet-color-warning);
  font-size: 0.78rem;
  margin-top: 0.35rem;
}

.tableMutedNote {
  color: color-mix(in srgb, var(--ghostnet-color-text-strong) 60%, transparent);
  font-size: 0.75rem;
  margin-top: 0.45rem;
}

.opportunityIntro {
  display: grid;
  gap: 0.75rem;
}

.opportunityName {
  font-weight: 600;
  color: var(--ghostnet-ink);
  font-size: 1.05rem;
}

.gradeBadge {
  display: inline-flex;
  align-items: center;
  justify-content: center;
  gap: 0.35rem;
  padding: 0.35rem 0.75rem;
  border-radius: 999px;
  border: 1px solid var(--ghostnet-border-regular);
  background: color-mix(in srgb, var(--ghostnet-color-primary) 18%, transparent);
  color: var(--ghostnet-accent);
  font-size: 0.82rem;
  font-weight: 600;
  letter-spacing: 0.14em;
  text-transform: uppercase;
  margin-top: 0.85rem;
}

.moduleTags {
  display: flex;
  flex-wrap: wrap;
  gap: 0.5rem;
  margin-top: 0.65rem;
}

.moduleTag {
  display: inline-flex;
  align-items: center;
  padding: 0.25rem 0.65rem;
  border-radius: 999px;
  background: color-mix(in srgb, var(--ghostnet-color-primary-dark) 22%, transparent);
  color: var(--ghostnet-text-soft);
  font-size: 0.72rem;
  letter-spacing: 0.16em;
  text-transform: uppercase;
}

.materialList {
  list-style: none;
  margin: 0;
  padding: 0;
  display: grid;
  gap: 0.4rem;
}

.materialItem {
  display: flex;
  justify-content: space-between;
  gap: 1.25rem;
  align-items: baseline;
  flex-wrap: nowrap;
  white-space: nowrap;
}

.materialName {
  color: var(--ghostnet-ink);
  font-weight: 600;
  font-size: 0.95rem;
  overflow: hidden;
  text-overflow: ellipsis;
  min-width: 0;
}

.materialCount {
  color: var(--ghostnet-muted);
  font-size: 0.85rem;
  letter-spacing: 0.08em;
  flex-shrink: 0;
}

.engineerList {
  list-style: none;
  margin: 0;
  padding: 0;
  display: grid;
  gap: 0.75rem;
}

.engineerItem {
  display: grid;
  gap: 0.25rem;
}

.engineerStateLocked .engineerName,
.engineerStateLocked .engineeringDetailEngineerName {
  color: color-mix(in srgb, var(--ghostnet-color-text-strong) 45%, transparent);
}

.engineerStateLocked .engineerMeta,
.engineerStateLocked .engineeringDetailMetaValue,
.engineerStateLocked .engineeringDetailEngineerProgress {
  color: color-mix(in srgb, var(--ghostnet-color-text-strong) 35%, transparent);
}

.engineerStateLocked .engineerStatus {
  color: color-mix(in srgb, var(--ghostnet-color-text-strong) 30%, transparent);
}

.engineerStateUnlocked .engineerStatus,
.engineerStateUnlocked .engineeringDetailEngineerProgress {
  color: var(--ghostnet-text-soft);
}

.engineerStateMastered .engineerName,
.engineerStateMastered .engineeringDetailEngineerName {
  color: var(--ghostnet-color-success);
}

.engineerStateMastered .engineerMeta,
.engineerStateMastered .engineeringDetailMetaValue,
.engineerStateMastered .engineeringDetailEngineerProgress {
  color: color-mix(in srgb, var(--ghostnet-color-success) 70%, transparent);
}

.engineerStateMastered .engineerStatus {
  color: var(--ghostnet-color-success);
}

.engineerName {
  color: var(--ghostnet-ink);
  font-weight: 600;
}

.engineerMeta {
  display: flex;
  gap: 0.55rem;
  flex-wrap: wrap;
  color: var(--ghostnet-text-soft);
  font-size: 0.85rem;
}

.engineerStatus {
  font-size: 0.72rem;
  letter-spacing: 0.18em;
  text-transform: uppercase;
  color: var(--ghostnet-muted);
}

.engineerStatusUnlocked {
  color: var(--ghostnet-accent);
}

.tableIndicatorPlaceholder {
  color: color-mix(in srgb, var(--ghostnet-color-text-strong) 60%, transparent);
  font-size: 0.82rem;
}

.routeDetailScrollArea {
  padding: 2.25rem 2.5rem;
  display: flex;
  flex-direction: column;
  gap: 2.5rem;
}

.routeDetailContainer {
  display: flex;
  flex-direction: column;
  gap: 2.5rem;
}

.routeDetailHeader {
  display: flex;
  flex-direction: column;
  align-items: stretch;
  gap: 1rem;
}

.routeDetailBackButton {
  display: inline-flex;
  align-items: center;
  gap: 0.55rem;
  padding: 0.55rem 1.4rem;
  border-radius: 999px;
  border: 1px solid var(--ghostnet-border-strong);
  background: linear-gradient(
    135deg,
    color-mix(in srgb, var(--ghostnet-color-primary) 62%, transparent),
    color-mix(in srgb, var(--ghostnet-color-primary) 40%, transparent)
  );
  color: var(--ghostnet-color-text-strong);
  text-transform: uppercase;
  letter-spacing: 0.24em;
  font-size: 0.66rem;
  cursor: pointer;
  transition: background 200ms ease, box-shadow 200ms ease, transform 200ms ease;
  text-shadow: 0 0 14px color-mix(in srgb, var(--ghostnet-color-primary) 45%, transparent);
}

.routeDetailBackButton:hover,
.routeDetailBackButton:focus-visible {
  background: linear-gradient(
    135deg,
    color-mix(in srgb, var(--ghostnet-color-primary) 80%, transparent),
    color-mix(in srgb, var(--ghostnet-color-primary) 55%, transparent)
  );
  transform: translateY(-1px);
  box-shadow: 0 0 18px color-mix(in srgb, var(--ghostnet-color-primary) 40%, transparent);
}

.routeDetailBackButton:focus-visible {
  outline: 2px solid var(--ghostnet-color-success);
  outline-offset: 3px;
}

.routeDetailBackButton:active {
  background: linear-gradient(
    135deg,
    color-mix(in srgb, var(--ghostnet-color-primary-dark) 75%, transparent),
    color-mix(in srgb, var(--ghostnet-color-primary) 50%, transparent)
  );
  transform: translateY(1px);
  box-shadow: 0 0 12px color-mix(in srgb, var(--ghostnet-color-primary-dark) 48%, transparent);
}

<<<<<<< HEAD
=======
.routeDetailHeading {
  display: flex;
  flex-direction: column;
  align-items: center;
  gap: 0.5rem;
  text-align: center;
  flex: 1;
}

.engineeringDetailContainer {
  padding: 2.25rem 2.5rem 3rem;
  display: flex;
  flex-direction: column;
  gap: 2.5rem;
}

.engineeringDetailBackRow {
  display: flex;
  justify-content: flex-start;
}

.engineeringDetailStatus {
  color: var(--ghostnet-text-soft);
  font-size: 0.92rem;
  background: color-mix(in srgb, var(--ghostnet-color-primary) 12%, transparent);
  border: 1px solid color-mix(in srgb, var(--ghostnet-color-primary) 24%, transparent);
  border-radius: 1.25rem;
  padding: 1.25rem 1.75rem;
}

.engineeringDetailContent {
  display: flex;
  flex-direction: column;
  gap: 2.5rem;
}

.engineeringDetailHeader {
  display: flex;
  flex-wrap: wrap;
  justify-content: space-between;
  gap: 2rem;
  padding: 2.25rem 2.5rem;
  border-radius: 1.75rem;
  border: 1px solid color-mix(in srgb, var(--ghostnet-color-primary) 35%, transparent);
  background: linear-gradient(
    135deg,
    color-mix(in srgb, var(--ghostnet-color-primary-dark) 78%, transparent),
    color-mix(in srgb, var(--ghostnet-color-primary) 65%, transparent)
  );
  box-shadow: 0 1.75rem 3.5rem var(--ghostnet-shadow);
}

.engineeringDetailHeading {
  display: flex;
  flex-direction: column;
  gap: 0.75rem;
  max-width: 40rem;
}

.engineeringDetailLabel {
  text-transform: uppercase;
  letter-spacing: 0.32em;
  font-size: 0.72rem;
  color: color-mix(in srgb, var(--ghostnet-color-text-strong) 70%, transparent);
}

.engineeringDetailTitle {
  font-size: 2.25rem;
  margin: 0;
  color: var(--ghostnet-color-text-strong);
  text-shadow: 0 0 1.5rem color-mix(in srgb, var(--ghostnet-color-primary) 55%, transparent);
}

.engineeringDetailSubtitle {
  margin: 0;
  color: var(--ghostnet-text-soft);
  font-size: 0.92rem;
}

.engineeringDetailGrade {
  display: flex;
  flex-direction: column;
  align-items: flex-end;
  gap: 0.65rem;
  text-align: right;
}

.engineeringDetailGradeLabel {
  text-transform: uppercase;
  letter-spacing: 0.32em;
  font-size: 0.68rem;
  color: color-mix(in srgb, var(--ghostnet-color-text-strong) 68%, transparent);
}

.engineeringDetailGradeValue {
  font-size: 2.65rem;
  font-weight: 700;
  margin: 0;
  color: var(--ghostnet-accent);
  text-shadow: 0 0 1.65rem color-mix(in srgb, var(--ghostnet-color-primary) 60%, transparent);
}

.engineeringDetailGrid {
  display: grid;
  gap: 2rem;
}

@media (min-width: 1100px) {
  .engineeringDetailGrid {
    grid-template-columns: repeat(auto-fit, minmax(320px, 1fr));
  }
}

.engineeringDetailSection {
  display: flex;
  flex-direction: column;
  gap: 1.75rem;
  padding: 2rem 2.25rem;
  border-radius: 1.5rem;
  border: 1px solid color-mix(in srgb, var(--ghostnet-color-primary) 28%, transparent);
  background: linear-gradient(
    135deg,
    color-mix(in srgb, var(--ghostnet-color-primary-dark) 72%, transparent),
    color-mix(in srgb, var(--ghostnet-color-background) 90%, transparent)
  );
  box-shadow: 0 1.35rem 2.75rem color-mix(in srgb, var(--ghostnet-shadow) 85%, transparent);
}

.engineeringDetailSectionHeader {
  display: flex;
  flex-direction: column;
  gap: 0.65rem;
}

.engineeringDetailSectionTitle {
  margin: 0;
  font-size: 1.15rem;
  color: var(--ghostnet-color-text-strong);
}

.engineeringDetailSectionHint {
  margin: 0;
  font-size: 0.85rem;
  color: var(--ghostnet-text-soft);
}

.engineeringDetailMaterialList {
  gap: 0.6rem;
}

.engineeringDetailFeatureList {
  display: grid;
  gap: 1rem;
}

.engineeringDetailFeatureItem {
  display: flex;
  justify-content: space-between;
  align-items: baseline;
  gap: 1.25rem;
}

.engineeringDetailFeatureName {
  color: var(--ghostnet-color-text-strong);
  font-weight: 600;
}

.engineeringDetailFeatureValue {
  color: var(--ghostnet-accent);
  font-size: 0.92rem;
  letter-spacing: 0.12em;
  text-transform: uppercase;
}

.engineeringDetailEngineerGrid {
  display: grid;
  gap: 1.75rem;
}

@media (min-width: 900px) {
  .engineeringDetailEngineerGrid {
    grid-template-columns: repeat(auto-fit, minmax(280px, 1fr));
  }
}

.engineeringDetailEngineerCard {
  display: flex;
  flex-direction: column;
  gap: 1.25rem;
  padding: 1.75rem 1.9rem;
  border-radius: 1.4rem;
  border: 1px solid color-mix(in srgb, var(--ghostnet-color-primary) 25%, transparent);
  background: color-mix(in srgb, var(--ghostnet-color-background) 82%, transparent);
  box-shadow: 0 1.25rem 2.25rem color-mix(in srgb, var(--ghostnet-shadow) 75%, transparent);
}

.engineeringDetailEngineerHeader {
  display: flex;
  align-items: center;
  justify-content: space-between;
  gap: 1.2rem;
}

.engineeringDetailEngineerIdentity {
  display: flex;
  flex-direction: column;
  gap: 0.4rem;
}

.engineeringDetailEngineerName {
  margin: 0;
  font-size: 1.25rem;
  color: var(--ghostnet-color-text-strong);
  font-weight: 600;
}

.engineeringDetailEngineerGradeBadge {
  display: inline-flex;
  align-items: center;
  justify-content: center;
  padding: 0.35rem 0.85rem;
  border-radius: 999px;
  border: 1px solid color-mix(in srgb, var(--ghostnet-color-primary) 35%, transparent);
  color: var(--ghostnet-text-soft);
  font-size: 0.75rem;
  letter-spacing: 0.16em;
  text-transform: uppercase;
}

.engineeringDetailMetaGrid {
  display: grid;
  grid-template-columns: repeat(auto-fit, minmax(160px, 1fr));
  gap: 1.25rem 1.5rem;
}

.engineeringDetailMetaBlock {
  display: flex;
  flex-direction: column;
  gap: 0.35rem;
}

.engineeringDetailMetaLabel {
  text-transform: uppercase;
  letter-spacing: 0.28em;
  font-size: 0.65rem;
  color: color-mix(in srgb, var(--ghostnet-color-text-strong) 60%, transparent);
}

.engineeringDetailMetaValue {
  color: var(--ghostnet-color-text-strong);
  font-size: 0.95rem;
  font-weight: 600;
}

.engineeringDetailEngineerProgress {
  margin: 0;
  font-size: 0.82rem;
  color: var(--ghostnet-text-soft);
}

.routeDetailLabel {
  text-transform: uppercase;
  letter-spacing: 0.32em;
  font-size: 0.68rem;
  color: color-mix(in srgb, var(--ghostnet-color-text-strong) 70%, transparent);
}

.routeDetailTitle {
  display: flex;
  align-items: center;
  justify-content: center;
  gap: 0.85rem;
  font-size: 1.65rem;
  color: var(--ghostnet-color-text-strong);
  text-shadow: 0 0 14px color-mix(in srgb, var(--ghostnet-color-primary) 45%, transparent);
  margin: 0;
}

.routeDetailDivider {
  color: var(--ghostnet-color-success);
  font-size: 1.75rem;
  line-height: 1;
}

.routeDetailSubhead {
  display: flex;
  align-items: center;
  gap: 0.65rem;
  margin: 0;
  font-size: 0.92rem;
  color: color-mix(in srgb, var(--ghostnet-color-text-strong) 74%, transparent);
}

.routeDetailArrow {
  color: color-mix(in srgb, var(--ghostnet-color-text-strong) 60%, transparent);
  font-size: 1.1rem;
}

.routeDetailMeta {
  display: flex;
  flex-direction: column;
  gap: 0.35rem;
  min-width: 160px;
  padding: 0.9rem 1.25rem;
  border-radius: 1rem;
  background: color-mix(in srgb, var(--ghostnet-color-primary-dark) 60%, transparent);
  border: 1px solid color-mix(in srgb, var(--ghostnet-color-primary) 35%, transparent);
  color: color-mix(in srgb, var(--ghostnet-color-text-strong) 78%, transparent);
}

.routeDetailMetaLabel {
  text-transform: uppercase;
  letter-spacing: 0.22em;
  font-size: 0.65rem;
  color: color-mix(in srgb, var(--ghostnet-color-text-strong) 60%, transparent);
}
>>>>>>> 81f568dc

.routeDetailSummaryBar {
  flex: 1 1 auto;
}

.routeDetailMetrics {
  display: grid;
  grid-template-columns: repeat(auto-fit, minmax(180px, 1fr));
  gap: 1.25rem;
}

.routeDetailMetric {
  display: flex;
  flex-direction: column;
  gap: 0.4rem;
  padding: 1.15rem 1.35rem;
  border-radius: 1.1rem;
  background: color-mix(in srgb, var(--ghostnet-color-background) 92%, transparent);
  border: 1px solid color-mix(in srgb, var(--ghostnet-color-primary) 32%, transparent);
  box-shadow: 0 1.2rem 2.4rem color-mix(in srgb, var(--ghostnet-color-background) 55%, transparent);
}

.routeDetailMetricLabel {
  text-transform: uppercase;
  letter-spacing: 0.18em;
  font-size: 0.68rem;
  color: color-mix(in srgb, var(--ghostnet-color-text-strong) 62%, transparent);
}

.routeDetailMetricValue {
  font-size: 1.05rem;
  color: var(--ghostnet-color-text-strong);
  font-family: 'Share Tech Mono', 'Roboto Mono', monospace;
}

.routeDetailGrid {
  display: grid;
  grid-template-columns: repeat(2, minmax(0, 1fr));
  gap: 1.75rem;
}

.routeDetailPanel {
  display: flex;
  flex-direction: column;
  gap: 1rem;
  padding: 1.75rem 1.9rem;
  background: color-mix(in srgb, var(--ghostnet-color-background) 92%, transparent);
  border: 1px solid color-mix(in srgb, var(--ghostnet-color-primary) 32%, transparent);
  border-radius: 1.25rem;
  box-shadow: 0 1.45rem 2.8rem color-mix(in srgb, var(--ghostnet-color-background) 55%, transparent);
}

.routeDetailPanelHeader {
  display: flex;
  align-items: center;
  justify-content: space-between;
  gap: 1rem;
}

.routeDetailPanelLabel {
  text-transform: uppercase;
  letter-spacing: 0.28em;
  font-size: 0.68rem;
  color: color-mix(in srgb, var(--ghostnet-color-text-strong) 62%, transparent);
}

.routeDetailStation {
  display: flex;
  align-items: center;
  gap: 0.8rem;
}

.routeDetailStation :global(svg) {
  width: 1.65rem;
  height: 1.65rem;
}

.routeDetailStationInfo {
  display: flex;
  flex-direction: column;
  gap: 0.2rem;
}

.routeDetailStationName {
  font-size: 1.05rem;
  color: var(--ghostnet-color-text-strong);
  font-weight: 600;
}

.routeDetailSystem {
  font-size: 0.85rem;
  color: color-mix(in srgb, var(--ghostnet-color-text-strong) 62%, transparent);
}

.routeDetailInfoRow {
  display: flex;
  justify-content: space-between;
  align-items: baseline;
  gap: 1rem;
  color: color-mix(in srgb, var(--ghostnet-color-text-strong) 78%, transparent);
  font-size: 0.92rem;
}

.routeDetailInfoLabel {
  text-transform: uppercase;
  letter-spacing: 0.18em;
  font-size: 0.7rem;
  color: color-mix(in srgb, var(--ghostnet-color-text-strong) 58%, transparent);
}

.routeDetailInfoValue {
  display: inline-flex;
  align-items: center;
  gap: 0.4rem;
  font-weight: 500;
}

.routeDetailDividerLine {
  height: 1px;
  width: 100%;
  background: color-mix(in srgb, var(--ghostnet-color-primary) 25%, transparent);
  margin: 0.5rem 0 0.75rem;
}

.routeDetailCommodity {
  display: flex;
  flex-direction: column;
  gap: 0.5rem;
  color: color-mix(in srgb, var(--ghostnet-color-text-strong) 84%, transparent);
}

.routeDetailCommodityLabel {
  text-transform: uppercase;
  letter-spacing: 0.18em;
  font-size: 0.68rem;
  color: color-mix(in srgb, var(--ghostnet-color-text-strong) 60%, transparent);
}

.routeDetailCommodityValue {
  font-size: 1.05rem;
  font-weight: 600;
  color: var(--ghostnet-color-text-strong);
}

.routeDetailPriceRow {
  display: flex;
  flex-wrap: wrap;
  gap: 0.85rem;
  font-size: 0.88rem;
  color: color-mix(in srgb, var(--ghostnet-color-text-strong) 74%, transparent);
}

@media (max-width: 1100px) {
  .routeDetailHeader {
    padding: 1.5rem;
  }

  .routeDetailGrid {
    grid-template-columns: 1fr;
  }
}

@media (max-width: 768px) {
  .routeDetailScrollArea {
    padding: 1.75rem 1.4rem;
  }

  .routeDetailHeader {
    flex-direction: column;
    align-items: stretch;
    text-align: center;
  }

  .routeDetailHeading {
    align-items: center;
  }

  .routeDetailMeta {
    align-self: center;
  }

  .routeDetailMetrics {
    grid-template-columns: repeat(auto-fit, minmax(150px, 1fr));
  }
}

.tableEntry {
  display: flex;
  flex-direction: column;
  gap: 0.35rem;
  margin-bottom: 0.75rem;
}

.tableEntry + .tableEntry {
  margin-top: 0.55rem;
}

.tableEntryHeader {
  display: flex;
  align-items: center;
  gap: 0.5rem;
  text-transform: uppercase;
  letter-spacing: 0.18em;
  font-size: 0.78rem;
  color: var(--ghostnet-subdued);
}

.tableEntryHighlight {
  color: var(--ghostnet-ink);
  font-weight: 600;
}

.tableEntryValue {
  display: flex;
  align-items: baseline;
  gap: 0.4rem;
  font-size: 0.95rem;
  color: color-mix(in srgb, var(--ghostnet-color-text-strong) 84%, transparent);
}

.tableEntryValueHighlight {
  color: var(--ghostnet-ink);
}

.tableEntrySource {
  font-size: 0.72rem;
  letter-spacing: 0.12em;
  text-transform: uppercase;
  color: var(--ghostnet-color-success);
}

.tableEntryLabel {
  color: color-mix(in srgb, var(--ghostnet-color-text-strong) 60%, transparent);
  font-size: 0.72rem;
  text-transform: uppercase;
  letter-spacing: 0.1em;
  margin-top: 0.2rem;
}

.tableEntryMeta {
  color: var(--ghostnet-muted);
  font-size: 0.8rem;
  margin-top: 0.25rem;
}

.tableEntryFootnote {
  color: color-mix(in srgb, var(--ghostnet-color-text-strong) 60%, transparent);
  font-size: 0.75rem;
  margin-top: 0.2rem;
}

.tableBadge {
  margin-left: 0.4rem;
  font-size: 0.72rem;
  text-transform: uppercase;
  letter-spacing: 0.15em;
}

.tableBadgeWarning {
  color: var(--ghostnet-color-warning);
}

.tableBadgeSuccess {
  color: var(--ghostnet-color-success);
}

.tableFootnote {
  margin-top: 1.5rem;
  color: color-mix(in srgb, var(--ghostnet-color-text-strong) 60%, transparent);
  font-size: 0.85rem;
  line-height: 1.6;
}

.tableRowContext {
  background: color-mix(in srgb, var(--ghostnet-color-primary) 18%, transparent);
}

.tableRowContext:hover {
  background: color-mix(in srgb, var(--ghostnet-color-primary) 26%, transparent);
}

.tableContextIndicator {
  margin-top: 0.6rem;
  padding: 0.6rem 0.85rem;
  border-radius: 0.9rem;
  background: color-mix(in srgb, var(--ghostnet-color-primary) 18%, transparent);
  border: 1px solid color-mix(in srgb, var(--ghostnet-color-primary) 38%, transparent);
  box-shadow: 0 0.9rem 1.8rem color-mix(in srgb, var(--ghostnet-color-background) 76%, transparent);
  display: inline-flex;
  flex-direction: column;
  gap: 0.25rem;
}

.tableContextLabel {
  font-size: 0.68rem;
  letter-spacing: 0.18em;
  text-transform: uppercase;
  color: color-mix(in srgb, var(--ghostnet-color-text-strong) 62%, transparent);
}

.tableContextValue {
  font-weight: 600;
  color: var(--ghostnet-ink);
}

.tableContextFootnote {
  font-size: 0.72rem;
  color: var(--ghostnet-muted);
}

.demandIndicator {
  display: inline-flex;
  align-items: center;
  gap: 0.35rem;
}

.demandIndicatorSubtle {
  font-size: 0.88em;
}

.demandIndicatorArrow {
  font-size: 0.85em;
  line-height: 1;
}

.demandIndicatorArrowHigh {
  color: var(--ghostnet-color-success);
}

.demandIndicatorArrowLow {
  color: var(--ghostnet-color-warning);
}


.commodityDetailContainer {
  display: flex;
  flex-direction: column;
  gap: 1.75rem;
  margin-top: 1.5rem;
}

.transferSummaryBar {
  margin-bottom: 1.35rem;
}

.commodityDetailContext {
  display: flex;
  flex-wrap: wrap;
  gap: 1rem;
  align-items: flex-end;
}

.commodityDetailSummaryBar {
  flex: 1 1 48rem;
}

.commodityDetailActions {
  display: flex;
  align-items: center;
  justify-content: flex-end;
  min-width: 9rem;
}

.commodityDetailActions :global(button) {
  min-width: 8.5rem;
}



.detailEmptyState {
  padding: 2rem;
  text-align: center;
  color: color-mix(in srgb, var(--ghostnet-color-text-strong) 60%, transparent);
  font-size: 0.95rem;
}

.stationCell {
  display: flex;
  align-items: flex-start;
  gap: 0.75rem;
}

.stationCellText {
  display: flex;
  flex-direction: column;
  gap: 0.25rem;
}

.stationMetaRow {
  display: flex;
  flex-wrap: wrap;
  align-items: center;
  gap: 0.5rem;
}

.stationName {
  font-weight: 600;
  color: var(--ghostnet-ink);
}

.stationSystem {
  font-size: 0.78rem;
  color: var(--ghostnet-muted);
}

.stationMeta {
  font-size: 0.7rem;
  letter-spacing: 0.12em;
  text-transform: uppercase;
  color: color-mix(in srgb, var(--ghostnet-color-text-strong) 58%, transparent);
}

.stationSelectionTag {
  display: inline-flex;
  align-items: center;
  justify-content: center;
  padding: 0.2rem 0.6rem;
  font-size: 0.68rem;
  letter-spacing: 0.16em;
  text-transform: uppercase;
  color: var(--ghostnet-color-success);
  border: 1px solid color-mix(in srgb, var(--ghostnet-color-success) 60%, transparent);
  border-radius: 999px;
  background: color-mix(in srgb, var(--ghostnet-color-success) 18%, transparent);
}

.stationRowSelected {
  background: color-mix(in srgb, var(--ghostnet-color-primary) 20%, transparent);
}

.stationRowSelected:hover {
  background: color-mix(in srgb, var(--ghostnet-color-primary) 26%, transparent);
}

.stationDemandLow {
  color: var(--ghostnet-color-warning);
}

.commodityCell {
  display: flex;
  align-items: flex-start;
  gap: 0.85rem;
}

.commodityCellIcon {
  display: flex;
  align-items: center;
  justify-content: center;
  width: 2.35rem;
  height: 2.35rem;
  border-radius: 0.85rem;
  background: color-mix(in srgb, var(--ghostnet-color-primary) 16%, transparent);
  box-shadow: 0 1rem 1.8rem color-mix(in srgb, var(--ghostnet-color-background) 82%, transparent);
}

.commodityCellIcon svg {
  width: 1.35rem !important;
  height: 1.35rem !important;
}

.commodityCellText {
  display: flex;
  flex-direction: column;
  gap: 0.3rem;
}

.commodityCellTitle {
  font-weight: 600;
  color: var(--ghostnet-ink);
}

.metricGrid {
  display: flex;
  flex-wrap: wrap;
  gap: 1rem 1.5rem;
  margin-bottom: 1.25rem;
}

.metricItem {
  display: flex;
  flex-direction: column;
  gap: 0.35rem;
  min-width: 11rem;
}

.metricLabel {
  font-size: 0.78rem;
  letter-spacing: 0.2em;
  text-transform: uppercase;
  color: var(--ghostnet-subdued);
}

.metricValue {
  font-size: 1.1rem;
  font-weight: 600;
  color: var(--ghostnet-ink);
}

.metricValueWarning {
  color: var(--ghostnet-color-warning);
}

.metricValueSuccess {
  color: var(--ghostnet-color-success);
}

.notice {
  margin-bottom: 0.75rem;
  font-size: 0.9rem;
  color: var(--ghostnet-accent);
}

.noticeMuted {
  color: color-mix(in srgb, var(--ghostnet-color-text-strong) 50%, transparent);
}

.inlineNotice {
  padding: 1rem 0;
  color: var(--ghostnet-color-warning);
}

.inlineNoticeMuted {
  padding: 1rem 0;
  color: color-mix(in srgb, var(--ghostnet-color-text-strong) 50%, transparent);
}

.placeholder {
  margin: 2.5rem auto;
  max-width: 36rem;
  padding: 3rem 2.5rem;
  text-align: center;
  color: var(--ghostnet-muted);
  font-size: 1.35rem;
  border-radius: 1.5rem;
  border: 1px solid color-mix(in srgb, var(--ghostnet-color-primary) 28%, transparent);
  background: linear-gradient(160deg, color-mix(in srgb, var(--ghostnet-color-primary) 18%, transparent), color-mix(in srgb, var(--ghostnet-color-background) 82%, transparent));
  box-shadow: 0 1.85rem 4rem color-mix(in srgb, var(--ghostnet-color-background) 78%, transparent);
}

.ghostnet :global(.ghostnet-surface) {
  background: transparent;
}

.ghostnet :global(.ghostnet-panel) {
  background: transparent;
}

.ghostnet :global(.ghostnet-prompt) {
  color: var(--ghostnet-muted);
}

.ghostnet :global(.ghostnet-highlight) {
  color: var(--ghostnet-accent);
}

.ghostnet :global(.ghostnet-panel-table) {
  background: linear-gradient(180deg, color-mix(in srgb, var(--ghostnet-color-background) 94%, transparent) 0%, color-mix(in srgb, var(--ghostnet-color-background) 92%, transparent) 100%);
  border: 1px solid color-mix(in srgb, var(--ghostnet-color-primary) 38%, transparent);
  border-radius: 1.25rem;
  overflow: hidden;
  box-shadow: 0 1.75rem 3.5rem color-mix(in srgb, var(--ghostnet-color-background) 75%, transparent);
  backdrop-filter: blur(10px);
}

.ghostnet :global(.ghostnet-panel-table > .scrollable) {
  background: linear-gradient(180deg, color-mix(in srgb, var(--ghostnet-color-primary-dark) 78%, transparent) 0%, color-mix(in srgb, var(--ghostnet-color-background) 90%, transparent) 100%);
  scrollbar-color: color-mix(in srgb, var(--ghostnet-color-primary) 60%, transparent) color-mix(in srgb, var(--ghostnet-color-background) 85%, transparent);
}

.ghostnet :global(.ghostnet-panel-table > .scrollable::-webkit-scrollbar) {
  width: 0.65rem;
}

.ghostnet :global(.ghostnet-panel-table > .scrollable::-webkit-scrollbar-track) {
  background: color-mix(in srgb, var(--ghostnet-color-background) 75%, transparent);
  border-radius: 0.65rem;
}

.ghostnet :global(.ghostnet-panel-table > .scrollable::-webkit-scrollbar-thumb) {
  background: linear-gradient(180deg, color-mix(in srgb, var(--ghostnet-color-primary) 75%, transparent) 0%, color-mix(in srgb, var(--ghostnet-color-primary-dark) 85%, transparent) 100%);
  border-radius: 0.65rem;
  box-shadow: 0 0 0 2px color-mix(in srgb, var(--ghostnet-color-background) 55%, transparent) inset;
}

.ghostnet :global(.ghostnet-panel-table > .scrollable::-webkit-scrollbar-thumb:hover) {
  background: linear-gradient(180deg, color-mix(in srgb, var(--ghostnet-color-primary) 85%, transparent) 0%, color-mix(in srgb, var(--ghostnet-color-primary-dark) 90%, transparent) 100%);
}

.ghostnet :global(.ghostnet-panel-table table thead) {
  background: var(--ghostnet-table-header);
  box-shadow: inset 0 -1px 0 color-mix(in srgb, var(--ghostnet-color-primary) 38%, transparent);
}

.ghostnet :global(.ghostnet-panel-table table thead tr) {
  background: var(--ghostnet-table-header) !important;
}

.ghostnet :global(.ghostnet-panel-table table thead tr th) {
  border-bottom: 1px solid color-mix(in srgb, var(--ghostnet-color-primary) 45%, transparent);
  color: color-mix(in srgb, var(--ghostnet-color-text-strong) 88%, transparent);
}

.ghostnet :global(.ghostnet-panel-table table thead tr th::after) {
  border-bottom: 0.2rem solid var(--ghostnet-color-primary);
  box-shadow: 0 0.03rem 0.5rem color-mix(in srgb, var(--ghostnet-color-primary) 60%, transparent);
}

.ghostnet :global(.ghostnet-panel-table tbody tr) {
  border-bottom: 1px solid color-mix(in srgb, var(--ghostnet-color-primary) 25%, transparent);
}

.ghostnet :global(.ghostnet-panel-table tbody tr:nth-child(even):not(.ghostnet-table-detail-row)) {
  background: color-mix(in srgb, var(--ghostnet-color-primary-dark) 45%, transparent);
}

.ghostnet :global(.ghostnet-panel-table tbody tr:hover) {
  background: color-mix(in srgb, var(--ghostnet-color-primary) 18%, transparent) !important;
}

.ghostnet :global(.ghostnet-panel-table .pristine-mining__detail) {
  background: color-mix(in srgb, var(--ghostnet-color-background) 85%, transparent);
  border: 1px solid color-mix(in srgb, var(--ghostnet-color-primary) 22%, transparent);
}

.ghostnet :global(.ghostnet-panel-table .pristine-mining__detail-status) {
  color: var(--ghostnet-muted);
}

.ghostnet :global(.ghostnet-panel-table .pristine-mining__detail-links span) {
  color: var(--ghostnet-accent);
}

.ghostnet :global(.ghostnet-panel-table .pristine-mining__detail-status--error) {
  color: var(--ghostnet-color-warning);
}

.ghostnet :global(.ghostnet-panel-table .text-primary) {
  color: var(--ghostnet-accent);
}

.ghostnet :global(.ghostnet-panel-table .text-secondary) {
  color: color-mix(in srgb, var(--ghostnet-color-text-strong) 85%, transparent);
}

.ghostnet :global(.ghostnet-panel-table .text-muted) {
  color: var(--ghostnet-muted);
}

.ghostnet :global(.ghostnet-panel-table .ghostnet-spinner__label) {
  color: var(--ghostnet-muted);
}

.ghostnet :global(.ghostnet-panel-table .ghostnet-spinner__icon) {
  border-color: var(--ghostnet-accent);
  border-right-color: transparent;
}

.ghostnet :global(.ghostnet-panel-table .button--active) {
  background: color-mix(in srgb, var(--ghostnet-color-primary) 18%, transparent);
  border-color: color-mix(in srgb, var(--ghostnet-color-primary) 45%, transparent);
}

.ghostnet :global(.ghostnet-panel-table .button--active:hover) {
  background: color-mix(in srgb, var(--ghostnet-color-primary) 24%, transparent);
}

.ghostnet :global(.ghostnet-panel-table .button--icon) {
  color: var(--ghostnet-ink);
}

.ghostnet :global(.ghostnet-panel-table .button--icon:hover) {
  background: color-mix(in srgb, var(--ghostnet-color-primary) 16%, transparent);
}

.ghostnet :global(.ghostnet-panel-table .button--secondary) {
  color: var(--ghostnet-accent);
}

.ghostnet :global(.ghostnet-panel-table .button--secondary:hover) {
  background: color-mix(in srgb, var(--ghostnet-color-primary) 16%, transparent);
}

.ghostnet :global(.ghostnet-panel-table .pristine-mining__inspector) {
  border-left: 1px solid color-mix(in srgb, var(--ghostnet-color-primary) 22%, transparent);
}

@media (max-width: 640px) {
  .ghostnet {
    padding: 2rem 1.5rem 2.75rem;
  }

  .sectionPadding {
    padding: 1.5rem;
  }

  .sectionPaddingTight {
    padding: 1.25rem;
  }
}

.ghostnet :global(.ghostnet-muted) {
  color: var(--ghostnet-muted);
}

.ghostnet :global(.ghostnet-accent) {
  color: var(--ghostnet-accent);
}

.ghostnet :global(.ghostnet-panel-border) {
  border-color: var(--ghostnet-panel-border);
}

.ghostnet :global(.ghostnet-inline-accent) {
  color: var(--ghostnet-accent);
  font-weight: 500;
}

@keyframes ghostnetArrivalSurface {
  0% {
    --ghostnet-bg: var(--ghostnet-color-background);
    --ghostnet-panel: color-mix(in srgb, var(--ghostnet-color-primary-dark) 82%, transparent);
    --ghostnet-panel-border: color-mix(in srgb, var(--ghostnet-color-warning) 45%, transparent);
    --ghostnet-ink: color-mix(in srgb, var(--ghostnet-color-text-strong) 96%, transparent);
    --ghostnet-muted: color-mix(in srgb, var(--ghostnet-color-warning) 65%, transparent);
    --ghostnet-subdued: color-mix(in srgb, var(--ghostnet-color-warning) 45%, transparent);
    --ghostnet-accent: var(--ghostnet-color-warning);
    --ghostnet-highlight: color-mix(in srgb, var(--ghostnet-color-warning) 28%, transparent);
    background: linear-gradient(
        165deg,
        color-mix(in srgb, var(--ghostnet-color-warning) 22%, transparent) 0%,
        color-mix(in srgb, var(--ghostnet-color-primary) 18%, transparent) 45%,
        color-mix(in srgb, var(--ghostnet-color-background) 90%, transparent) 100%
      ),
      var(--ghostnet-bg);
    filter: saturate(1.08) contrast(1.05);
    transform: scale(1.01);
  }
  42% {
    --ghostnet-bg: var(--ghostnet-color-background);
    --ghostnet-panel: color-mix(in srgb, var(--ghostnet-color-surface) 88%, transparent);
    --ghostnet-panel-border: color-mix(in srgb, var(--ghostnet-color-primary) 38%, transparent);
    --ghostnet-ink: color-mix(in srgb, var(--ghostnet-color-text-strong) 94%, transparent);
    --ghostnet-muted: color-mix(in srgb, var(--ghostnet-color-text-strong) 78%, transparent);
    --ghostnet-subdued: color-mix(in srgb, var(--ghostnet-color-text-strong) 60%, transparent);
    --ghostnet-accent: var(--ghostnet-color-primary-light);
    --ghostnet-highlight: color-mix(in srgb, var(--ghostnet-color-primary) 20%, transparent);
    background: linear-gradient(
        165deg,
        color-mix(in srgb, var(--ghostnet-color-primary) 24%, transparent) 0%,
        color-mix(in srgb, var(--ghostnet-color-primary-dark) 32%, transparent) 55%,
        color-mix(in srgb, var(--ghostnet-color-background) 88%, transparent) 100%
      ),
      var(--ghostnet-bg);
    filter: saturate(1.05);
    transform: scale(1.006);
  }
  62% {
    background: linear-gradient(
        165deg,
        color-mix(in srgb, var(--ghostnet-color-primary) 20%, transparent) 0%,
        color-mix(in srgb, var(--ghostnet-color-primary-dark) 28%, transparent) 55%,
        color-mix(in srgb, var(--ghostnet-color-background) 86%, transparent) 100%
      ),
      var(--ghostnet-bg);
    filter: saturate(1.02);
    transform: scale(1.004) translate3d(-3px, 1px, 0);
  }
  72% {
    background: linear-gradient(
        165deg,
        color-mix(in srgb, var(--ghostnet-color-primary) 16%, transparent) 0%,
        color-mix(in srgb, var(--ghostnet-color-primary-dark) 26%, transparent) 55%,
        color-mix(in srgb, var(--ghostnet-color-background) 84%, transparent) 100%
      ),
      var(--ghostnet-bg);
    filter: saturate(0.96);
    transform: scale(1.002) translate3d(2px, -1px, 0);
  }
  100% {
    --ghostnet-bg: var(--ghostnet-color-background);
    --ghostnet-panel: color-mix(in srgb, var(--ghostnet-color-background) 88%, transparent);
    --ghostnet-panel-border: var(--ghostnet-border-soft);
    --ghostnet-ink: color-mix(in srgb, var(--ghostnet-color-text-strong) 92%, transparent);
    --ghostnet-muted: color-mix(in srgb, var(--ghostnet-color-text-strong) 70%, transparent);
    --ghostnet-subdued: color-mix(in srgb, var(--ghostnet-color-text-strong) 56%, transparent);
    --ghostnet-accent: var(--ghostnet-color-primary-light);
    --ghostnet-highlight: color-mix(in srgb, var(--ghostnet-color-primary) 12%, transparent);
    background: linear-gradient(
        165deg,
        var(--ghostnet-gradient-top) 0%,
        var(--ghostnet-gradient-mid) 55%,
        var(--ghostnet-gradient-bottom) 100%
      ),
      var(--ghostnet-bg);
    filter: none;
    transform: none;
  }
}

@keyframes ghostnetArrivalMesh {
  0% {
    opacity: 0.55;
    transform: scale(1.05) skewX(-3deg);
    filter: hue-rotate(-18deg);
  }
  45% {
    opacity: 0.42;
    transform: scale(1.03) skewX(2deg);
    filter: hue-rotate(-4deg);
  }
  70% {
    opacity: 0.5;
    transform: scale(1.02) skewX(-1deg);
    filter: hue-rotate(6deg);
  }
  100% {
    opacity: 0.24;
    transform: scale(1) skewX(0deg);
    filter: none;
  }
}

@keyframes ghostnetArrivalVignette {
  0% {
    opacity: 0.85;
    background: linear-gradient(
      180deg,
      color-mix(in srgb, var(--ghostnet-color-background) 35%, transparent) 0%,
      color-mix(in srgb, var(--ghostnet-color-background) 94%, transparent) 100%
    );
  }
  40% {
    opacity: 0.7;
    background: linear-gradient(
      180deg,
      color-mix(in srgb, var(--ghostnet-color-primary-dark) 28%, transparent) 0%,
      color-mix(in srgb, var(--ghostnet-color-background) 92%, transparent) 100%
    );
  }
  70% {
    opacity: 0.6;
  }
  100% {
    opacity: 1;
    background: linear-gradient(180deg, transparent 0%, color-mix(in srgb, var(--ghostnet-color-background) 90%, transparent) 100%);
  }
}

@keyframes ghostnetArrivalShell {
  0% {
    opacity: 0.2;
    filter: blur(6px);
    transform: translate3d(0, 28px, 0);
  }
  35% {
    opacity: 0.6;
    filter: blur(3px);
    transform: translate3d(0, 10px, 0);
  }
  55% {
    opacity: 0.9;
    filter: blur(1.5px);
    transform: translate3d(-4px, 4px, 0);
  }
  72% {
    opacity: 1;
    filter: blur(0.75px);
    transform: translate3d(2px, -2px, 0);
  }
  100% {
    opacity: 1;
    filter: none;
    transform: translate3d(0, 0, 0);
  }
}

@keyframes ghostnetArrivalChromatic {
  0% {
    color: color-mix(in srgb, var(--ghostnet-color-warning) 95%, transparent);
    text-shadow: 0 0 1.35rem color-mix(in srgb, var(--ghostnet-color-warning) 55%, transparent);
    transform: translate3d(0, 0, 0);
  }
  35% {
    color: color-mix(in srgb, var(--ghostnet-color-warning) 85%, transparent);
    text-shadow: 0 0 1.15rem color-mix(in srgb, var(--ghostnet-color-warning) 45%, transparent);
  }
  55% {
    color: color-mix(in srgb, var(--ghostnet-color-success) 90%, transparent);
    text-shadow: 0 0 1.35rem color-mix(in srgb, var(--ghostnet-color-success) 55%, transparent);
    transform: translate3d(-2px, 1px, 0);
  }
  68% {
    color: color-mix(in srgb, var(--ghostnet-color-primary) 92%, transparent);
    text-shadow: 0 0 1.35rem color-mix(in srgb, var(--ghostnet-color-primary) 65%, transparent);
    transform: translate3d(2px, -1px, 0);
  }
  100% {
    color: inherit;
    text-shadow: none;
    transform: none;
  }
}

@keyframes ghostnetArrivalPanel {
  0% {
    background: color-mix(in srgb, var(--ghostnet-color-primary-dark) 82%, transparent);
    border-color: color-mix(in srgb, var(--ghostnet-color-warning) 50%, transparent);
    box-shadow: 0 1.85rem 3.9rem color-mix(in srgb, var(--ghostnet-color-background) 70%, transparent);
    filter: saturate(1.05);
    transform: translate3d(0, 8px, 0);
  }
  40% {
    background: color-mix(in srgb, var(--ghostnet-color-surface) 90%, transparent);
    border-color: color-mix(in srgb, var(--ghostnet-color-primary) 38%, transparent);
    box-shadow: 0 1.95rem 4rem color-mix(in srgb, var(--ghostnet-color-background) 75%, transparent);
    transform: translate3d(-2px, 2px, 0);
  }
  68% {
    background: color-mix(in srgb, var(--ghostnet-color-background) 90%, transparent);
    border-color: color-mix(in srgb, var(--ghostnet-color-primary) 34%, transparent);
    transform: translate3d(2px, -2px, 0);
  }
  100% {
    background: var(--ghostnet-panel);
    border-color: var(--ghostnet-panel-border);
    box-shadow: 0 1.75rem 3.5rem color-mix(in srgb, var(--ghostnet-color-background) 80%, transparent);
    filter: none;
    transform: none;
  }
}

@keyframes ghostnetArrivalBadge {
  0% {
    background: color-mix(in srgb, var(--ghostnet-color-warning) 28%, transparent);
    border-color: color-mix(in srgb, var(--ghostnet-color-warning) 55%, transparent);
    color: color-mix(in srgb, var(--ghostnet-color-warning) 92%, transparent);
    transform: translate3d(0, 4px, 0);
  }
  55% {
    background: color-mix(in srgb, var(--ghostnet-color-primary) 22%, transparent);
    border-color: color-mix(in srgb, var(--ghostnet-color-primary) 42%, transparent);
    color: color-mix(in srgb, var(--ghostnet-color-primary) 85%, transparent);
    transform: translate3d(-2px, 0, 0);
  }
  70% {
    background: color-mix(in srgb, var(--ghostnet-color-success) 20%, transparent);
    border-color: color-mix(in srgb, var(--ghostnet-color-primary) 38%, transparent);
    transform: translate3d(1px, -1px, 0);
  }
  100% {
    background: color-mix(in srgb, var(--ghostnet-color-primary) 12%, transparent);
    border: 1px solid color-mix(in srgb, var(--ghostnet-color-primary) 42%, transparent);
    color: var(--ghostnet-accent);
    transform: none;
  }
}<|MERGE_RESOLUTION|>--- conflicted
+++ resolved
@@ -575,13 +575,8 @@
   font-size: 0.95rem;
 }
 
-<<<<<<< HEAD
-.dataTable tbody tr:nth-child(even):not(.tableDetailRow) {
-  background: color-mix(in srgb, var(--ghostnet-color-primary-dark) 45%, transparent);
-=======
 .dataTable tbody tr:nth-child(even) {
   background: color-mix(in srgb, var(--ghostnet-color-primary-dark) 22%, var(--ghostnet-color-background) 78%);
->>>>>>> 81f568dc
 }
 
 .dataTable tbody tr:last-child {
@@ -1035,8 +1030,6 @@
   box-shadow: 0 0 12px color-mix(in srgb, var(--ghostnet-color-primary-dark) 48%, transparent);
 }
 
-<<<<<<< HEAD
-=======
 .routeDetailHeading {
   display: flex;
   flex-direction: column;
@@ -1353,7 +1346,6 @@
   font-size: 0.65rem;
   color: color-mix(in srgb, var(--ghostnet-color-text-strong) 60%, transparent);
 }
->>>>>>> 81f568dc
 
 .routeDetailSummaryBar {
   flex: 1 1 auto;

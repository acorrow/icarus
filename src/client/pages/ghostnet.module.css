.ghostnet {
  position: relative;
  min-height: 100%;
  --ghostnet-terminal-height: clamp(180px, 18vh, 220px);
  padding: 2.5rem 3rem calc(3.5rem + var(--ghostnet-terminal-height));
  background: radial-gradient(circle at 20% 15%, rgba(216, 180, 254, 0.14), transparent 55%),
    radial-gradient(circle at 85% 10%, rgba(167, 139, 250, 0.22), transparent 60%),
    #05080d;
  color: var(--ghostnet-ink);
  overflow: hidden;
  --ghostnet-bg: #05080d;
  --ghostnet-panel: rgba(10, 15, 22, 0.88);
  --ghostnet-panel-border: rgba(216, 180, 254, 0.28);
  --ghostnet-ink: #d8e9ff;
  --ghostnet-muted: #8da2bf;
  --ghostnet-subdued: #6c7c92;
  --ghostnet-accent: #d8b4fe;
  --ghostnet-highlight: rgba(216, 180, 254, 0.12);
  --ghostnet-table-header: linear-gradient(
    180deg,
    rgba(93, 46, 255, 0.85) 0%,
    rgba(42, 14, 130, 0.8) 75%,
    rgba(140, 92, 255, 0.65) 100%
  );
}

.ghostnet::before {
  content: '';
  position: absolute;
  inset: 0;
  background: url('/ghostnet/signal-mesh.svg') center/cover no-repeat;
  opacity: 0.24;
  mix-blend-mode: screen;
  pointer-events: none;
}

.ghostnet::after {
  content: '';
  position: absolute;
  inset: 0;
  background: linear-gradient(180deg, rgba(5, 8, 13, 0) 0%, rgba(5, 8, 13, 0.9) 100%);
  pointer-events: none;
}

.arrival {
  animation: ghostnetArrivalSurface 4.2s cubic-bezier(0.45, 0, 0.2, 1) forwards;
}

.arrival::before {
  animation: ghostnetArrivalMesh 4.2s steps(3, end) forwards;
}

.arrival::after {
  animation: ghostnetArrivalVignette 4.2s ease-out forwards;
}

.arrival .shell {
  animation: ghostnetArrivalShell 4.1s cubic-bezier(0.33, 1, 0.68, 1) forwards;
}

.arrival .kicker,
.arrival .title,
.arrival .subtitle,
.arrival .statusHeading,
.arrival .metaLabel,
.arrival .metaValue,
.arrival .sectionHint,
.arrival .ghostnetAlert,
.arrival :global(.ghostnet-inline-accent),
.arrival :global(.ghostnet-muted),
.arrival :global(.ghostnet-accent) {
  animation: ghostnetArrivalChromatic 4.2s cubic-bezier(0.22, 0.61, 0.36, 1) forwards;
}

.arrival .statusCard {
  animation: ghostnetArrivalStatusCard 4.2s cubic-bezier(0.42, 0, 0.25, 1) forwards;
}

.arrival .sectionFrame,
.arrival .sectionFrameElevated {
  animation: ghostnetArrivalPanel 4.2s cubic-bezier(0.42, 0, 0.25, 1) forwards;
}

.arrival .badge {
  animation: ghostnetArrivalBadge 4.2s cubic-bezier(0.42, 0, 0.25, 1) forwards;
}

.arrival .ghostnetTicker {
  animation: ticker 24s linear infinite, ghostnetArrivalTicker 4s ease-out forwards;
}

.shell {
  position: relative;
  z-index: 1;
  display: flex;
  flex-direction: column;
  gap: 2.75rem;
}

.header {
  display: grid;
  gap: 1.25rem;
  align-items: start;
}

@media (min-width: 960px) {
  .header {
    grid-template-columns: minmax(0, 2.25fr) minmax(0, 1fr);
    gap: 2.5rem;
  }
}

.kicker {
  text-transform: uppercase;
  letter-spacing: 0.38em;
  font-size: 0.85rem;
  color: var(--ghostnet-accent);
}

.title {
  font-size: clamp(2.5rem, 4vw, 3.5rem);
  margin: 0;
  letter-spacing: 0.12em;
  text-transform: uppercase;
  color: var(--ghostnet-ink);
}

.subtitle {
  margin: 0;
  color: var(--ghostnet-muted);
  font-size: 1.1rem;
  line-height: 1.7;
}

.statusCard {
  background: linear-gradient(160deg, rgba(216, 180, 254, 0.14), rgba(5, 8, 13, 0.65));
  border: 1px solid var(--ghostnet-panel-border);
  border-radius: 1rem;
  padding: 1.25rem 1.5rem;
  color: var(--ghostnet-ink);
  box-shadow: 0 1.5rem 3.5rem rgba(5, 8, 13, 0.65);
  position: relative;
  overflow: hidden;
}

.statusCard::before {
  content: '';
  position: absolute;
  inset: 0;
  background: radial-gradient(circle at 15% 20%, rgba(216, 180, 254, 0.26), transparent 55%);
  opacity: 0.75;
  pointer-events: none;
}

.statusHeading {
  margin: 0 0 0.75rem 0;
  font-size: 0.95rem;
  text-transform: uppercase;
  letter-spacing: 0.22em;
  color: var(--ghostnet-muted);
}

.metaList {
  margin: 0;
  padding: 0;
  list-style: none;
  display: grid;
  gap: 0.75rem 1.25rem;
}

@media (min-width: 560px) {
  .metaList {
    grid-template-columns: repeat(2, minmax(0, 1fr));
  }
}

.metaItem {
  display: flex;
  flex-direction: column;
  gap: 0.2rem;
}

.metaLabel {
  font-size: 0.75rem;
  letter-spacing: 0.2em;
  text-transform: uppercase;
  color: var(--ghostnet-subdued);
}

.metaValue {
  font-size: 1.05rem;
  font-family: 'Share Tech Mono', 'Roboto Mono', monospace;
  color: var(--ghostnet-ink);
}

.tabPanels {
  position: relative;
  z-index: 1;
}

.terminal {
  position: fixed;
  left: 0;
  right: 0;
  bottom: 0;
  display: flex;
  justify-content: center;
  align-items: flex-end;
  height: var(--ghostnet-terminal-height);
  pointer-events: none;
  z-index: 20;
  transition: transform 320ms cubic-bezier(0.22, 1, 0.36, 1);
}

.terminalCollapsed {
  transform: translateY(calc(var(--ghostnet-terminal-height) - 3.25rem));
}

.terminalShell {
  width: min(960px, calc(100% - 2.5rem));
  background: linear-gradient(180deg, rgba(28, 22, 51, 0.92) 0%, rgba(13, 11, 26, 0.94) 100%);
  border: 1px solid rgba(140, 92, 255, 0.35);
  border-bottom: none;
  border-radius: 1.5rem 1.5rem 0 0;
  color: var(--ghostnet-ink);
  pointer-events: auto;
  box-shadow: 0 -1.25rem 2.75rem rgba(5, 8, 13, 0.68), 0 0 1.75rem rgba(93, 46, 255, 0.36);
  backdrop-filter: blur(16px);
  display: flex;
  flex-direction: column;
  overflow: hidden;
}

.terminalHeader {
  display: flex;
  align-items: center;
  justify-content: space-between;
  padding: 1rem 1.5rem 0.75rem 1.5rem;
  background: rgba(93, 46, 255, 0.12);
  border-bottom: 1px solid rgba(140, 92, 255, 0.28);
}

.terminalHeaderContent {
  display: flex;
  flex-direction: column;
  gap: 0.25rem;
}

.terminalTitle {
  font-size: 0.9rem;
  letter-spacing: 0.22em;
  text-transform: uppercase;
  color: #f5f1ff;
}

.terminalStatus {
  font-size: 0.8rem;
  color: rgba(245, 241, 255, 0.68);
  font-family: 'Share Tech Mono', 'Roboto Mono', monospace;
}

.terminalToggle {
  background: rgba(93, 46, 255, 0.24);
  border: 1px solid rgba(93, 46, 255, 0.55);
  color: #f5f1ff;
  border-radius: 999px;
  padding: 0.35rem 0.85rem;
  font-size: 0.75rem;
  text-transform: uppercase;
  letter-spacing: 0.18em;
  cursor: pointer;
  transition: background 200ms ease, transform 200ms ease;
}

.terminalToggle:hover,
.terminalToggle:focus-visible {
  background: rgba(93, 46, 255, 0.45);
  transform: translateY(-1px);
}

.terminalToggle:focus-visible {
  outline: 2px solid #29f3c3;
  outline-offset: 2px;
}

.terminalToggle:active {
  background: rgba(42, 14, 130, 0.62);
  transform: translateY(1px);
}

.terminalBody {
  flex: 1;
  padding: 1.25rem 1.5rem 1.5rem;
  background: radial-gradient(circle at 20% 0%, rgba(93, 46, 255, 0.18), transparent 55%);
  overflow: hidden;
  display: flex;
}

.terminalFeed {
  margin: 0;
  padding: 0;
  list-style: none;
  display: grid;
  align-content: end;
  width: 100%;
  gap: 0.45rem;
}

.terminalLine {
  display: grid;
  grid-template-columns: minmax(0, auto) 1fr;
  gap: 0.85rem;
  font-family: 'Share Tech Mono', 'Roboto Mono', monospace;
  font-size: 0.85rem;
  color: rgba(245, 241, 255, 0.78);
  opacity: 0;
  animation: terminalLineReveal 320ms ease forwards;
}

.terminalPrompt {
  letter-spacing: 0.12em;
  text-transform: uppercase;
  font-size: 0.7rem;
  padding-top: 0.2rem;
}

.terminalPromptCommand {
  color: #29f3c3;
}

.terminalPromptResponse {
  color: rgba(140, 92, 255, 0.75);
}

.terminalText {
  color: rgba(245, 241, 255, 0.82);
}

@keyframes terminalLineReveal {
  from {
    transform: translateY(0.35rem);
    opacity: 0;
  }
  to {
    transform: translateY(0);
    opacity: 1;
  }
}

@media (max-width: 720px) {
  .terminalShell {
    width: calc(100% - 1.5rem);
  }

  .terminal {
    align-items: stretch;
  }

  .terminalCollapsed {
    transform: translateY(calc(var(--ghostnet-terminal-height) - 3rem));
  }
}

.sectionFrame {
  border-radius: 1.25rem;
  background: var(--ghostnet-panel);
  border: 1px solid var(--ghostnet-panel-border);
  box-shadow: 0 1.75rem 3.5rem rgba(3, 7, 11, 0.8);
  backdrop-filter: blur(12px);
}

.sectionGroup {
  display: flex;
  flex-direction: column;
  gap: 1.5rem;
}

.tableSection {
  display: flex;
  flex-direction: column;
  gap: 1.5rem;
}

.tableSectionHeader {
  display: grid;
  gap: 1rem;
  padding-bottom: 0.5rem;
  align-items: start;
}

.tableSectionTitle {
  margin: 0;
  font-size: clamp(1.6rem, 2.4vw, 2rem);
  font-weight: 700;
  color: var(--ghostnet-ink);
}

.sectionFrameElevated {
  border-radius: 1.5rem;
  background: var(--ghostnet-panel);
  border: 1px solid rgba(216, 180, 254, 0.32);
  box-shadow: 0 1.75rem 4rem rgba(4, 9, 14, 0.85);
  backdrop-filter: blur(14px);
}

.sectionPadding {
  padding: 2rem;
}

.sectionPaddingTight {
  padding: 1.5rem;
}

.sectionHint {
  margin: 0;
  color: var(--ghostnet-muted);
  font-size: 0.95rem;
  line-height: 1.6;
}

.badge {
  display: inline-flex;
  align-items: center;
  gap: 0.5rem;
  padding: 0.35rem 0.75rem;
  font-size: 0.75rem;
  text-transform: uppercase;
  letter-spacing: 0.18em;
  border-radius: 999px;
  border: 1px solid rgba(216, 180, 254, 0.42);
  background: rgba(216, 180, 254, 0.12);
  color: var(--ghostnet-accent);
}

.ghostnetAlert {
  color: var(--ghostnet-muted);
  font-size: 0.9rem;
  line-height: 1.5;
}

.ghostnetAlert strong {
  color: var(--ghostnet-ink);
}

.dataTableContainer {
  position: relative;
  border: 1px solid rgba(140, 92, 255, 0.38);
  border-radius: 1.25rem;
  background: radial-gradient(circle at 50% 0%, rgba(93, 46, 255, 0.18), transparent 65%),
    linear-gradient(180deg, rgba(9, 8, 26, 0.95) 0%, rgba(7, 11, 20, 0.94) 100%);
  box-shadow: 0 1.65rem 3.75rem rgba(3, 7, 12, 0.78);
  overflow: hidden;
}

.dataTable {
  width: 100%;
  border-collapse: collapse;
  table-layout: auto;
  color: var(--ghostnet-ink);
  line-height: 1.45;
  background: transparent;
}

.dataTableFixed {
  table-layout: fixed;
}

.dataTableDense td {
  line-height: 1.35;
}

.dataTable thead {
  background: var(--ghostnet-table-header);
  box-shadow: inset 0 -1px 0 rgba(140, 92, 255, 0.38);
}

.dataTable thead tr {
  border-bottom: 1px solid rgba(140, 92, 255, 0.45);
  background: var(--ghostnet-table-header);
}

.dataTable thead th {
  padding: 0.75rem 1rem;
  font-size: 0.72rem;
  letter-spacing: 0.22em;
  text-transform: uppercase;
  color: rgba(245, 241, 255, 0.88);
  font-weight: 600;
  text-align: left;
  white-space: nowrap;
}

.dataTable tbody tr {
  background: linear-gradient(180deg, rgba(13, 11, 26, 0.86) 0%, rgba(16, 9, 38, 0.76) 100%);
  border-bottom: 1px solid rgba(140, 92, 255, 0.25);
  transition: background 0.25s ease, transform 0.25s ease;
  font-size: 0.95rem;
}

.dataTable tbody tr:nth-child(even) {
  background: rgba(27, 16, 58, 0.45);
}

.dataTable tbody tr:last-child {
  border-bottom: 0;
}

.dataTable tbody tr:hover {
  background: rgba(93, 46, 255, 0.18);
}

.dataTable td {
  padding: 0.75rem 1rem;
  color: var(--ghostnet-ink);
  text-transform: none !important;
  vertical-align: middle;
}

<<<<<<< HEAD
.nonCommodityRow {
  background: rgba(16, 9, 38, 0.7);
  font-size: 0.85rem;
  line-height: 1.2;
}

.nonCommodityRow td {
  padding: 0.45rem 0.75rem;
}

.nonCommodityRowContent {
  display: flex;
  align-items: center;
  gap: 0.75rem;
  flex-wrap: wrap;
}

.nonCommodityLabel {
  font-weight: 600;
  color: var(--ghostnet-ink);
}

.nonCommodityTag {
  font-size: 0.7rem;
  letter-spacing: 0.18em;
  text-transform: uppercase;
  color: rgba(245, 241, 255, 0.7);
  border: 1px solid rgba(140, 92, 255, 0.45);
  border-radius: 999px;
  padding: 0.1rem 0.6rem;
  background: rgba(93, 46, 255, 0.18);
}

.nonCommodityQuantity {
  font-family: 'Share Tech Mono', 'Roboto Mono', monospace;
  margin-left: auto;
  color: var(--ghostnet-muted);
=======
.dataTable :global([data-ghostnet-table-row]) {
  opacity: 0;
  transform: translateY(14px);
  transition: opacity 0.35s ease, transform 0.35s ease;
  transition-delay: var(--ghostnet-row-delay, 0s);
}

.dataTable :global([data-ghostnet-table-row='visible']) {
  opacity: 1;
  transform: translateY(0);
>>>>>>> 7893dd27
}

.tableCellTop {
  vertical-align: top;
}

.tableCellTight {
  padding: 0.6rem 0.75rem;
}

.tableCellCompact {
  padding: 0.5rem 0.65rem;
}

.tableCellCaret {
  padding: 0.6rem 0.35rem;
  text-align: center;
  vertical-align: top;
  color: #ffb347;
  font-size: 1.1rem;
  line-height: 1;
}

.tableCellWrap {
  white-space: normal;
  word-break: break-word;
}

.tableCellInline {
  display: flex;
  align-items: center;
  gap: 0.55rem;
}

.tableHeaderInteractive {
  cursor: pointer;
  user-select: none;
}

.tableRowInteractive {
  cursor: pointer;
}

.tableRowInteractive:hover {
  background: rgba(127, 233, 255, 0.2);
}

.tableRowExpanded {
  background: rgba(127, 233, 255, 0.16) !important;
}

.tableRowExpanded:hover {
  background: rgba(127, 233, 255, 0.22) !important;
}

.tableDetailRow td {
  background: rgba(5, 8, 13, 0.88);
  border-top: 1px solid rgba(127, 233, 255, 0.18);
  padding: 0 1.5rem 1.5rem;
}

.tableDetailSection {
  display: flex;
  flex-direction: column;
  gap: 0.3rem;
  font-size: 0.82rem;
  color: var(--ghostnet-muted);
}

.tableDetailSection span {
  line-height: 1.4;
}

.tableTextNeutral {
  color: var(--ghostnet-accent);
}

.tableTextSuccess {
  color: #29f3c3;
}

.tableTextDanger {
  color: #ff5fc1;
}

.tableMessage {
  color: var(--ghostnet-muted);
  padding: 1.25rem 2rem;
}

.tableMessageBorder {
  border-bottom: 1px solid rgba(127, 233, 255, 0.18);
}

.tableIdleState {
  color: var(--ghostnet-muted);
  padding: 2rem;
}

.tableErrorState {
  color: #ff4d4f;
  padding: 2rem;
}

.tableEmptyState {
  color: var(--ghostnet-muted);
  padding: 2rem;
}

.tableSubtext {
  color: var(--ghostnet-muted);
  font-size: 0.82rem;
  margin-top: 0.35rem;
}

.tableMetaMuted {
  color: rgba(140, 160, 188, 0.75);
  font-size: 0.75rem;
  margin-top: 0.25rem;
}

.tableWarning {
  color: #ffb347;
  font-size: 0.78rem;
  margin-top: 0.35rem;
}

.tableMutedNote {
  color: rgba(120, 140, 168, 0.75);
  font-size: 0.75rem;
  margin-top: 0.45rem;
}

.tableIndicatorPlaceholder {
  color: rgba(120, 140, 168, 0.75);
  font-size: 0.82rem;
}

.tableEntry {
  display: flex;
  flex-direction: column;
  gap: 0.35rem;
  margin-bottom: 0.75rem;
}

.tableEntry + .tableEntry {
  margin-top: 0.55rem;
}

.tableEntryHeader {
  display: flex;
  align-items: center;
  gap: 0.5rem;
  text-transform: uppercase;
  letter-spacing: 0.18em;
  font-size: 0.78rem;
  color: var(--ghostnet-subdued);
}

.tableEntryHighlight {
  color: var(--ghostnet-ink);
  font-weight: 600;
}

.tableEntryValue {
  display: flex;
  align-items: baseline;
  gap: 0.4rem;
  font-size: 0.95rem;
  color: rgba(220, 228, 255, 0.84);
}

.tableEntryValueHighlight {
  color: var(--ghostnet-ink);
}

.tableEntrySource {
  font-size: 0.72rem;
  letter-spacing: 0.12em;
  text-transform: uppercase;
  color: #5bd1a5;
}

.tableEntryLabel {
  color: rgba(140, 160, 188, 0.78);
  font-size: 0.72rem;
  text-transform: uppercase;
  letter-spacing: 0.1em;
  margin-top: 0.2rem;
}

.tableEntryMeta {
  color: var(--ghostnet-muted);
  font-size: 0.8rem;
  margin-top: 0.25rem;
}

.tableEntryFootnote {
  color: rgba(120, 140, 168, 0.75);
  font-size: 0.75rem;
  margin-top: 0.2rem;
}

.tableBadge {
  margin-left: 0.4rem;
  font-size: 0.72rem;
  text-transform: uppercase;
  letter-spacing: 0.15em;
}

.tableBadgeWarning {
  color: #ff7c22;
}

.tableBadgeSuccess {
  color: #5bd1a5;
}

.tableFootnote {
  margin-top: 1.5rem;
  color: rgba(140, 160, 188, 0.75);
  font-size: 0.85rem;
  line-height: 1.6;
}

.metricGrid {
  display: flex;
  flex-wrap: wrap;
  gap: 1rem 1.5rem;
  margin-bottom: 1.25rem;
}

.metricItem {
  display: flex;
  flex-direction: column;
  gap: 0.35rem;
  min-width: 11rem;
}

.metricLabel {
  font-size: 0.78rem;
  letter-spacing: 0.2em;
  text-transform: uppercase;
  color: var(--ghostnet-subdued);
}

.metricValue {
  font-size: 1.1rem;
  font-weight: 600;
  color: var(--ghostnet-ink);
}

.metricValueWarning {
  color: #ff7c22;
}

.metricValueSuccess {
  color: #5bd1a5;
}

.notice {
  margin-bottom: 0.75rem;
  font-size: 0.9rem;
  color: #ffb347;
}

.noticeMuted {
  color: #aaa;
}

.inlineNotice {
  padding: 1rem 0;
  color: #ff4d4f;
}

.inlineNoticeMuted {
  padding: 1rem 0;
  color: #aaa;
}

.placeholder {
  margin: 2.5rem auto;
  max-width: 36rem;
  padding: 3rem 2.5rem;
  text-align: center;
  color: var(--ghostnet-muted);
  font-size: 1.35rem;
  border-radius: 1.5rem;
  border: 1px solid rgba(216, 180, 254, 0.28);
  background: linear-gradient(160deg, rgba(216, 180, 254, 0.18), rgba(5, 8, 13, 0.82));
  box-shadow: 0 1.85rem 4rem rgba(3, 7, 11, 0.78);
}

.ghostnet :global(.ghostnet-surface) {
  background: transparent;
}

.ghostnet :global(.ghostnet-panel) {
  background: transparent;
}

.ghostnet :global(.ghostnet-prompt) {
  color: var(--ghostnet-muted);
}

.ghostnet :global(.ghostnet-highlight) {
  color: var(--ghostnet-accent);
}

.ghostnetScroller {
  display: inline-flex;
  gap: 1.25rem;
  overflow: hidden;
  white-space: nowrap;
  font-family: 'Share Tech Mono', 'Roboto Mono', monospace;
  font-size: 0.85rem;
}

.ghostnetTicker {
  animation: ticker 24s linear infinite;
  display: inline-flex;
  gap: 1.25rem;
}

@keyframes ticker {
  0% {
    transform: translateX(0);
  }
  100% {
    transform: translateX(-50%);
  }
}

.ghostnet :global(.ghostnet-panel-table) {
  background: linear-gradient(180deg, rgba(13, 11, 26, 0.94) 0%, rgba(7, 11, 20, 0.92) 100%);
  border: 1px solid rgba(140, 92, 255, 0.38);
  border-radius: 1.25rem;
  overflow: hidden;
  box-shadow: 0 1.75rem 3.5rem rgba(4, 9, 14, 0.75);
  backdrop-filter: blur(10px);
}

.ghostnet :global(.ghostnet-panel-table > .scrollable) {
  background: linear-gradient(180deg, rgba(9, 7, 24, 0.78) 0%, rgba(7, 11, 20, 0.9) 100%);
  scrollbar-color: rgba(140, 92, 255, 0.6) rgba(13, 11, 26, 0.85);
}

.ghostnet :global(.ghostnet-panel-table > .scrollable::-webkit-scrollbar) {
  width: 0.65rem;
}

.ghostnet :global(.ghostnet-panel-table > .scrollable::-webkit-scrollbar-track) {
  background: rgba(13, 11, 26, 0.75);
  border-radius: 0.65rem;
}

.ghostnet :global(.ghostnet-panel-table > .scrollable::-webkit-scrollbar-thumb) {
  background: linear-gradient(180deg, rgba(93, 46, 255, 0.75) 0%, rgba(42, 14, 130, 0.85) 100%);
  border-radius: 0.65rem;
  box-shadow: 0 0 0 2px rgba(13, 11, 26, 0.55) inset;
}

.ghostnet :global(.ghostnet-panel-table > .scrollable::-webkit-scrollbar-thumb:hover) {
  background: linear-gradient(180deg, rgba(117, 70, 255, 0.85) 0%, rgba(42, 14, 130, 0.9) 100%);
}

.ghostnet :global(.ghostnet-panel-table table thead) {
  background: var(--ghostnet-table-header);
  box-shadow: inset 0 -1px 0 rgba(140, 92, 255, 0.38);
}

.ghostnet :global(.ghostnet-panel-table table thead tr) {
  background: var(--ghostnet-table-header) !important;
}

.ghostnet :global(.ghostnet-panel-table table thead tr th) {
  border-bottom: 1px solid rgba(140, 92, 255, 0.45);
  color: rgba(245, 241, 255, 0.88);
}

.ghostnet :global(.ghostnet-panel-table tbody tr) {
  border-bottom: 1px solid rgba(140, 92, 255, 0.25);
}

.ghostnet :global(.ghostnet-panel-table tbody tr:nth-child(even)) {
  background: rgba(27, 16, 58, 0.45);
}

.ghostnet :global(.ghostnet-panel-table tbody tr:hover) {
  background: rgba(93, 46, 255, 0.18) !important;
}

.ghostnet :global(.ghostnet-panel-table .pristine-mining__detail) {
  background: rgba(4, 8, 13, 0.85);
  border: 1px solid rgba(216, 180, 254, 0.22);
}

.ghostnet :global(.ghostnet-panel-table .pristine-mining__detail-status) {
  color: var(--ghostnet-muted);
}

.ghostnet :global(.ghostnet-panel-table .pristine-mining__detail-links span) {
  color: var(--ghostnet-accent);
}

.ghostnet :global(.ghostnet-panel-table .pristine-mining__detail-status--error) {
  color: #ff5fc1;
}

.ghostnet :global(.ghostnet-panel-table .text-primary) {
  color: var(--ghostnet-accent);
}

.ghostnet :global(.ghostnet-panel-table .text-secondary) {
  color: #e0c8ff;
}

.ghostnet :global(.ghostnet-panel-table .text-muted) {
  color: var(--ghostnet-muted);
}

.ghostnet :global(.ghostnet-panel-table .ghostnet-spinner__label) {
  color: var(--ghostnet-muted);
}

.ghostnet :global(.ghostnet-panel-table .ghostnet-spinner__icon) {
  border-color: var(--ghostnet-accent);
  border-right-color: transparent;
}

.ghostnet :global(.ghostnet-panel-table .button--active) {
  background: rgba(216, 180, 254, 0.18);
  border-color: rgba(216, 180, 254, 0.45);
}

.ghostnet :global(.ghostnet-panel-table .button--active:hover) {
  background: rgba(216, 180, 254, 0.24);
}

.ghostnet :global(.ghostnet-panel-table .button--icon) {
  color: var(--ghostnet-ink);
}

.ghostnet :global(.ghostnet-panel-table .button--icon:hover) {
  background: rgba(216, 180, 254, 0.16);
}

.ghostnet :global(.ghostnet-panel-table .button--secondary) {
  color: var(--ghostnet-accent);
}

.ghostnet :global(.ghostnet-panel-table .button--secondary:hover) {
  background: rgba(216, 180, 254, 0.16);
}

.ghostnet :global(.ghostnet-panel-table .pristine-mining__inspector) {
  border-left: 1px solid rgba(216, 180, 254, 0.22);
}

@media (max-width: 640px) {
  .ghostnet {
    padding: 2rem 1.5rem 2.75rem;
  }

  .sectionPadding {
    padding: 1.5rem;
  }

  .sectionPaddingTight {
    padding: 1.25rem;
  }
}

.ghostnet :global(.ghostnet-muted) {
  color: var(--ghostnet-muted);
}

.ghostnet :global(.ghostnet-accent) {
  color: var(--ghostnet-accent);
}

.ghostnet :global(.ghostnet-panel-border) {
  border-color: var(--ghostnet-panel-border);
}

.ghostnet :global(.ghostnet-inline-accent) {
  color: var(--ghostnet-accent);
  font-weight: 500;
}

@keyframes ghostnetArrivalSurface {
  0% {
    --ghostnet-bg: #150a02;
    --ghostnet-panel: rgba(45, 23, 9, 0.92);
    --ghostnet-panel-border: rgba(255, 173, 102, 0.6);
    --ghostnet-ink: #ffe8c9;
    --ghostnet-muted: rgba(255, 207, 156, 0.9);
    --ghostnet-subdued: rgba(255, 173, 108, 0.72);
    --ghostnet-accent: #ffb874;
    --ghostnet-highlight: rgba(255, 173, 108, 0.38);
    background: radial-gradient(circle at 20% 15%, rgba(255, 184, 116, 0.2), transparent 55%),
      radial-gradient(circle at 85% 10%, rgba(255, 140, 92, 0.24), transparent 60%),
      #120804;
    filter: saturate(1.08) contrast(1.05) hue-rotate(-12deg);
    transform: scale(1.01);
  }
  42% {
    --ghostnet-bg: #0f0720;
    --ghostnet-panel: rgba(22, 16, 40, 0.9);
    --ghostnet-panel-border: rgba(228, 175, 255, 0.42);
    --ghostnet-ink: #f6e9ff;
    --ghostnet-muted: rgba(220, 198, 255, 0.78);
    --ghostnet-subdued: rgba(178, 153, 255, 0.56);
    --ghostnet-accent: #f0b8ff;
    --ghostnet-highlight: rgba(216, 180, 254, 0.2);
    background: radial-gradient(circle at 22% 18%, rgba(228, 175, 255, 0.2), transparent 55%),
      radial-gradient(circle at 80% 12%, rgba(120, 192, 255, 0.16), transparent 60%),
      #080711;
    filter: saturate(1.12) contrast(1.02) hue-rotate(4deg);
    transform: scale(1.006);
  }
  62% {
    background: radial-gradient(circle at 24% 17%, rgba(228, 175, 255, 0.26), transparent 55%),
      radial-gradient(circle at 78% 12%, rgba(120, 192, 255, 0.18), transparent 60%),
      #0a0718;
    filter: saturate(1.28) hue-rotate(10deg);
    transform: scale(1.004) translate3d(-3px, 1px, 0);
  }
  72% {
    background: radial-gradient(circle at 26% 19%, rgba(120, 192, 255, 0.22), transparent 55%),
      radial-gradient(circle at 82% 14%, rgba(228, 175, 255, 0.28), transparent 60%),
      #060611;
    filter: saturate(0.92) hue-rotate(-6deg);
    transform: scale(1.002) translate3d(2px, -1px, 0);
  }
  100% {
    --ghostnet-bg: #05080d;
    --ghostnet-panel: rgba(10, 15, 22, 0.88);
    --ghostnet-panel-border: rgba(216, 180, 254, 0.28);
    --ghostnet-ink: #d8e9ff;
    --ghostnet-muted: #8da2bf;
    --ghostnet-subdued: #6c7c92;
    --ghostnet-accent: #d8b4fe;
    --ghostnet-highlight: rgba(216, 180, 254, 0.12);
    background: radial-gradient(circle at 20% 15%, rgba(216, 180, 254, 0.14), transparent 55%),
      radial-gradient(circle at 85% 10%, rgba(167, 139, 250, 0.22), transparent 60%),
      #05080d;
    filter: none;
    transform: none;
  }
}

@keyframes ghostnetArrivalMesh {
  0% {
    opacity: 0.55;
    transform: scale(1.05) skewX(-3deg);
    filter: hue-rotate(-18deg);
  }
  45% {
    opacity: 0.42;
    transform: scale(1.03) skewX(2deg);
    filter: hue-rotate(-4deg);
  }
  70% {
    opacity: 0.5;
    transform: scale(1.02) skewX(-1deg);
    filter: hue-rotate(6deg);
  }
  100% {
    opacity: 0.24;
    transform: scale(1) skewX(0deg);
    filter: none;
  }
}

@keyframes ghostnetArrivalVignette {
  0% {
    opacity: 0.85;
    background: linear-gradient(180deg, rgba(24, 12, 6, 0.4) 0%, rgba(10, 6, 2, 0.94) 100%);
  }
  40% {
    opacity: 0.7;
    background: linear-gradient(180deg, rgba(10, 6, 18, 0.3) 0%, rgba(8, 7, 16, 0.92) 100%);
  }
  70% {
    opacity: 0.6;
  }
  100% {
    opacity: 1;
    background: linear-gradient(180deg, rgba(5, 8, 13, 0) 0%, rgba(5, 8, 13, 0.9) 100%);
  }
}

@keyframes ghostnetArrivalShell {
  0% {
    opacity: 0.2;
    filter: blur(6px);
    transform: translate3d(0, 28px, 0);
  }
  35% {
    opacity: 0.6;
    filter: blur(3px);
    transform: translate3d(0, 10px, 0);
  }
  55% {
    opacity: 0.9;
    filter: blur(1.5px);
    transform: translate3d(-4px, 4px, 0);
  }
  72% {
    opacity: 1;
    filter: blur(0.75px);
    transform: translate3d(2px, -2px, 0);
  }
  100% {
    opacity: 1;
    filter: none;
    transform: translate3d(0, 0, 0);
  }
}

@keyframes ghostnetArrivalChromatic {
  0% {
    color: rgba(255, 200, 140, 0.95);
    text-shadow: 0 0 1.35rem rgba(255, 126, 59, 0.55);
    transform: translate3d(0, 0, 0);
  }
  35% {
    color: rgba(255, 215, 170, 0.9);
    text-shadow: 0 0 1.15rem rgba(255, 160, 86, 0.45);
  }
  55% {
    color: rgba(255, 150, 220, 0.9);
    text-shadow: 0 0 1.35rem rgba(255, 88, 172, 0.6);
    transform: translate3d(-2px, 1px, 0);
  }
  68% {
    color: rgba(195, 168, 255, 0.92);
    text-shadow: 0 0 1.35rem rgba(93, 46, 255, 0.65);
    transform: translate3d(2px, -1px, 0);
  }
  100% {
    color: inherit;
    text-shadow: none;
    transform: none;
  }
}

@keyframes ghostnetArrivalStatusCard {
  0% {
    background: linear-gradient(160deg, rgba(255, 188, 120, 0.32), rgba(32, 18, 7, 0.86));
    border-color: rgba(255, 173, 102, 0.55);
    box-shadow: 0 1.6rem 3.6rem rgba(30, 12, 4, 0.72);
    filter: saturate(1.05);
    transform: translate3d(0, 6px, 0);
  }
  40% {
    background: linear-gradient(162deg, rgba(255, 168, 176, 0.28), rgba(24, 13, 32, 0.88));
    border-color: rgba(233, 182, 255, 0.4);
    box-shadow: 0 1.75rem 3.8rem rgba(15, 8, 24, 0.7);
    transform: translate3d(-2px, 2px, 0);
  }
  65% {
    background: linear-gradient(160deg, rgba(255, 140, 220, 0.24), rgba(18, 12, 28, 0.9));
    border-color: rgba(188, 148, 255, 0.38);
    box-shadow: 0 1.85rem 4rem rgba(6, 5, 20, 0.75);
    transform: translate3d(2px, -2px, 0);
  }
  100% {
    background: linear-gradient(160deg, rgba(216, 180, 254, 0.14), rgba(5, 8, 13, 0.65));
    border-color: var(--ghostnet-panel-border);
    box-shadow: 0 1.5rem 3.5rem rgba(5, 8, 13, 0.65);
    filter: none;
    transform: none;
  }
}

@keyframes ghostnetArrivalPanel {
  0% {
    background: rgba(45, 23, 9, 0.92);
    border-color: rgba(255, 173, 102, 0.5);
    box-shadow: 0 1.85rem 3.9rem rgba(30, 12, 4, 0.7);
    filter: saturate(1.05);
    transform: translate3d(0, 8px, 0);
  }
  40% {
    background: rgba(28, 18, 42, 0.9);
    border-color: rgba(228, 175, 255, 0.38);
    box-shadow: 0 1.95rem 4rem rgba(14, 8, 26, 0.75);
    transform: translate3d(-2px, 2px, 0);
  }
  68% {
    background: rgba(22, 16, 33, 0.92);
    border-color: rgba(188, 148, 255, 0.34);
    transform: translate3d(2px, -2px, 0);
  }
  100% {
    background: var(--ghostnet-panel);
    border-color: var(--ghostnet-panel-border);
    box-shadow: 0 1.75rem 3.5rem rgba(3, 7, 11, 0.8);
    filter: none;
    transform: none;
  }
}

@keyframes ghostnetArrivalBadge {
  0% {
    background: rgba(255, 183, 120, 0.28);
    border-color: rgba(255, 173, 102, 0.55);
    color: rgba(255, 198, 140, 0.92);
    transform: translate3d(0, 4px, 0);
  }
  55% {
    background: rgba(255, 150, 220, 0.22);
    border-color: rgba(222, 178, 255, 0.42);
    color: rgba(228, 175, 255, 0.85);
    transform: translate3d(-2px, 0, 0);
  }
  70% {
    background: rgba(130, 220, 255, 0.2);
    border-color: rgba(188, 148, 255, 0.38);
    transform: translate3d(1px, -1px, 0);
  }
  100% {
    background: rgba(216, 180, 254, 0.12);
    border: 1px solid rgba(216, 180, 254, 0.42);
    color: var(--ghostnet-accent);
    transform: none;
  }
}

@keyframes ghostnetArrivalTicker {
  0% {
    filter: hue-rotate(-22deg) saturate(1.35);
    opacity: 0.65;
  }
  45% {
    filter: hue-rotate(-8deg) saturate(1.2);
    opacity: 0.82;
  }
  70% {
    filter: hue-rotate(12deg) saturate(0.95);
    opacity: 0.9;
  }
  100% {
    filter: none;
    opacity: 1;
  }
}<|MERGE_RESOLUTION|>--- conflicted
+++ resolved
@@ -516,7 +516,6 @@
   vertical-align: middle;
 }
 
-<<<<<<< HEAD
 .nonCommodityRow {
   background: rgba(16, 9, 38, 0.7);
   font-size: 0.85rem;
@@ -554,7 +553,7 @@
   font-family: 'Share Tech Mono', 'Roboto Mono', monospace;
   margin-left: auto;
   color: var(--ghostnet-muted);
-=======
+  
 .dataTable :global([data-ghostnet-table-row]) {
   opacity: 0;
   transform: translateY(14px);
@@ -565,7 +564,6 @@
 .dataTable :global([data-ghostnet-table-row='visible']) {
   opacity: 1;
   transform: translateY(0);
->>>>>>> 7893dd27
 }
 
 .tableCellTop {

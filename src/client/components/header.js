import { useState, useEffect, useRef, useCallback } from 'react'
import { useRouter } from 'next/router'
import { socketOptions } from 'lib/socket'
import { isWindowFullScreen, isWindowPinned, toggleFullScreen, togglePinWindow } from 'lib/window'
import { eliteDateTime } from 'lib/format'
import { Settings } from 'components/settings'
import notification from 'lib/notification'
<<<<<<< HEAD
import { initiateGhostnetAssimilation, isGhostnetAssimilationActive, GHOSTNET_ASSIMILATION_EVENT } from 'lib/ghostnet-assimilation'

const ORIGINAL_TITLE = 'ICARUS TERMINAL'
const TARGET_TITLE = 'GHOSTNET-ATLAS'
const TARGET_TITLE_PADDED = TARGET_TITLE.padEnd(ORIGINAL_TITLE.length, ' ')
const getTargetTitleChars = () => TARGET_TITLE_PADDED.split('')
const TITLE_PREFIX_LENGTH = 7
const TITLE_MIN_WIDTH = `${ORIGINAL_TITLE.length}ch`
const TITLE_GLYPHS = ['Λ', 'Ξ', 'Ψ', 'Ø', 'Σ', '✦', '✧', '☍', '⌁', '⌖', '◬', '◈', '★', '✶', '⋆']
const createEmptyGlitchStyles = () => Array.from({ length: ORIGINAL_TITLE.length }, () => null)
=======
import { initiateGhostnetAssimilation, isGhostnetAssimilationActive } from 'lib/ghostnet-assimilation'
import { initiateGhostnetExitTransition, isGhostnetExitTransitionActive } from 'lib/ghostnet-exit-transition'
>>>>>>> 26441e00

const NAV_BUTTONS = [
  {
    name: 'Navigation',
    abbr: 'Nav',
    path: '/nav'
  },
  {
    name: 'Ship',
    abbr: 'Ship',
    path: '/ship'
  },
  {
    name: 'Engineering',
    abbr: 'Eng',
    path: '/eng'
  },
  {
    name: 'GhostNet',
    abbr: 'GNet',
    path: '/ghostnet'
  },
  {
    name: 'Log',
    abbr: 'Log',
    path: '/log'
  }
]

let IS_WINDOWS_APP = false

export default function Header ({ connected, active }) {
  const router = useRouter()
  const [dateTime, setDateTime] = useState(eliteDateTime())
  const [isFullScreen, setIsFullScreen] = useState(false)
  const [isPinned, setIsPinned] = useState(false)
  const [notificationsVisible, setNotificationsVisible] = useState(socketOptions.notifications)
  const [settingsVisible, setSettingsVisible] = useState(false)
  const [titleChars, setTitleChars] = useState(ORIGINAL_TITLE.split(''))
  const [titleAssimilated, setTitleAssimilated] = useState(false)
  const titleAnimationState = useRef({ running: false, completed: false })
  const titleAnimationTimeouts = useRef([])
  const [charGlitchStyles, setCharGlitchStyles] = useState(createEmptyGlitchStyles)
  const titleGlitchLoopTimeout = useRef(null)
  const titleGlitchRevertTimeouts = useRef([])
  const activeTitleGlitchIndices = useRef(new Set())
  const currentPath = `/${(router.pathname.split('/')[1] || '').toLowerCase()}`
  const isGhostnetRouteActive = currentPath === '/ghostnet'

  const clearTitleAnimationTimeouts = useCallback(() => {
    const clearTimeoutFn = typeof window !== 'undefined' ? window.clearTimeout : clearTimeout
    titleAnimationTimeouts.current.forEach(timeoutId => clearTimeoutFn(timeoutId))
    titleAnimationTimeouts.current = []
  }, [])

  const clearTitleGlitchTimeouts = useCallback(() => {
    const clearTimeoutFn = typeof window !== 'undefined' ? window.clearTimeout : clearTimeout
    if (titleGlitchLoopTimeout.current) {
      clearTimeoutFn(titleGlitchLoopTimeout.current)
      titleGlitchLoopTimeout.current = null
    }
    titleGlitchRevertTimeouts.current.forEach(timeoutId => clearTimeoutFn(timeoutId))
    titleGlitchRevertTimeouts.current = []
  }, [])

  const runTitleGlitch = useCallback(() => {
    if (typeof window === 'undefined') return
    if (!titleAnimationState.current.completed) return

    const targetChars = getTargetTitleChars()
    const glitchableIndices = targetChars.reduce((indices, char, index) => {
      if (char !== ' ' && !activeTitleGlitchIndices.current.has(index)) {
        indices.push(index)
      }
      return indices
    }, [])

    if (glitchableIndices.length === 0) return

    const glitchIndex = glitchableIndices[Math.floor(Math.random() * glitchableIndices.length)]
    const originalChar = targetChars[glitchIndex]
    const swapToGlyph = Math.random() < 0.45
    const glyph = TITLE_GLYPHS[Math.floor(Math.random() * TITLE_GLYPHS.length)]

    if (swapToGlyph) {
      setTitleChars(prev => {
        if (prev[glitchIndex] === glyph) return prev
        const next = [...prev]
        next[glitchIndex] = glyph
        return next
      })
    }

    const offsetX = (Math.random() - 0.5) * 0.11
    const offsetY = (Math.random() - 0.5) * 0.12
    const skew = (Math.random() - 0.5) * 2.6
    const scale = 1 + (Math.random() - 0.5) * 0.03
    const opacity = Math.max(0.88, Math.min(1, 0.95 + (Math.random() - 0.5) * 0.12))

    activeTitleGlitchIndices.current.add(glitchIndex)
    setCharGlitchStyles(prev => {
      const next = [...prev]
      next[glitchIndex] = {
        transform: `translate(${offsetX.toFixed(3)}ch, ${offsetY.toFixed(3)}ch) skewX(${skew.toFixed(2)}deg) scale(${scale.toFixed(3)})`,
        opacity
      }
      return next
    })

    const revertDelay = 24 + Math.random() * 66
    const revertTimeout = window.setTimeout(() => {
      if (swapToGlyph) {
        setTitleChars(prev => {
          if (prev[glitchIndex] === originalChar) return prev
          const next = [...prev]
          next[glitchIndex] = originalChar
          return next
        })
      }
      setCharGlitchStyles(prev => {
        const next = [...prev]
        next[glitchIndex] = null
        return next
      })
      activeTitleGlitchIndices.current.delete(glitchIndex)
      titleGlitchRevertTimeouts.current = titleGlitchRevertTimeouts.current.filter(id => id !== revertTimeout)
    }, revertDelay)
    titleGlitchRevertTimeouts.current.push(revertTimeout)
  }, [])

  const startTitleGlitching = useCallback(() => {
    if (titleGlitchLoopTimeout.current) return
    if (typeof window === 'undefined') return

    const scheduleNext = () => {
      const minDelay = 900
      const maxDelay = 2600
      const delay = minDelay + Math.random() * (maxDelay - minDelay)
      titleGlitchLoopTimeout.current = window.setTimeout(() => {
        titleGlitchLoopTimeout.current = null
        runTitleGlitch()
        scheduleNext()
      }, delay)
    }

    scheduleNext()
  }, [runTitleGlitch])

  const stopTitleGlitching = useCallback((restoreTitle = true) => {
    clearTitleGlitchTimeouts()
    activeTitleGlitchIndices.current.clear()
    setCharGlitchStyles(prev => {
      const hasActiveStyles = prev.some(style => style !== null)
      if (!hasActiveStyles) return prev
      return createEmptyGlitchStyles()
    })

    if (restoreTitle && titleAnimationState.current.completed) {
      setTitleChars(prev => {
        const targetChars = getTargetTitleChars()
        if (prev.length === targetChars.length && prev.every((char, index) => char === targetChars[index])) {
          return prev
        }
        return targetChars
      })
    }
  }, [clearTitleGlitchTimeouts])

  const startTitleMorph = useCallback(() => {
    if (titleAnimationState.current.running || titleAnimationState.current.completed) return
    clearTitleAnimationTimeouts()
    titleAnimationState.current.running = true
    const targetChars = getTargetTitleChars()
    const totalChars = ORIGINAL_TITLE.length
    const stepDelay = 180
    const glyphDuration = 120

    for (let index = 0; index < totalChars; index++) {
      const delay = index * stepDelay
      const targetChar = targetChars[index]

      if (targetChar !== ' ') {
        const glyphTimeout = window.setTimeout(() => {
          const glyph = TITLE_GLYPHS[Math.floor(Math.random() * TITLE_GLYPHS.length)]
          setTitleChars(prev => {
            const next = [...prev]
            next[index] = glyph
            return next
          })
        }, delay)
        titleAnimationTimeouts.current.push(glyphTimeout)

        const finalizeTimeout = window.setTimeout(() => {
          setTitleChars(prev => {
            const next = [...prev]
            next[index] = targetChar
            return next
          })
        }, delay + glyphDuration)
        titleAnimationTimeouts.current.push(finalizeTimeout)
      } else {
        const finalizeSpaceTimeout = window.setTimeout(() => {
          setTitleChars(prev => {
            const next = [...prev]
            next[index] = targetChar
            return next
          })
        }, delay)
        titleAnimationTimeouts.current.push(finalizeSpaceTimeout)
      }
    }

    const completionTimeout = window.setTimeout(() => {
      setTitleChars(targetChars)
      titleAnimationState.current.running = false
      titleAnimationState.current.completed = true
      setTitleAssimilated(true)
    }, (totalChars - 1) * stepDelay + glyphDuration + 200)
    titleAnimationTimeouts.current.push(completionTimeout)
  }, [clearTitleAnimationTimeouts])

  async function fullScreen () {
    const newFullScreenState = await toggleFullScreen()
    setIsFullScreen(newFullScreenState)
    if (newFullScreenState === true) setIsPinned(false)
    document.activeElement.blur()
  }

  async function pinWindow () {
    const newPinState = await togglePinWindow()
    setIsPinned(newPinState)
    document.activeElement.blur()
  }

  function toggleNotifications () {
    socketOptions.notifications = !notificationsVisible
    setNotificationsVisible(socketOptions.notifications)
    // FIXME Uses document.getElementById('notifications') hack to force
    // hiding of all notifications when muted as the toast library can be
    // buggy. It needs swapping out for a different approach but this is a
    // workaround for now.
    if (socketOptions.notifications) {
      notification('Notifications enabled', { id: 'notification-status' })
      document.getElementById('notifications').style.opacity = '1'
    } else {
      notification('Notifications disabled', { id: 'notification-status' })
      // Use a setTimeout so that the user has time to read the notificaiton
      // before they are all hidden. Uses a conditional so that if the user
      // rapidly clicks the toggle it doesn't end up in a weird state.
      setTimeout(() => {
        if (socketOptions.notifications === false) {
          document.getElementById('notifications').style.opacity = '0'
        }
      }, 2000)
    }
    document.activeElement.blur()
  }

  useEffect(async () => {
    // icarusTerminal_* methods are not always accessible while the app is loading.
    // This handles that by calling them when the component is mounted.
    // It uses a global for isWindowsApp to reduce UI flicker.
    if (typeof window !== 'undefined' && typeof window.icarusTerminal_version === 'function') {
      IS_WINDOWS_APP = true
    }
    setIsFullScreen(await isWindowFullScreen())
    setIsPinned(await isWindowPinned())
  }, [])

  useEffect(() => {
    const dateTimeInterval = setInterval(async () => {
      setDateTime(eliteDateTime())
    }, 1000)
    return () => clearInterval(dateTimeInterval)
  }, [])

  useEffect(() => {
    return () => {
      clearTitleAnimationTimeouts()
      clearTitleGlitchTimeouts()
    }
  }, [clearTitleAnimationTimeouts, clearTitleGlitchTimeouts])

  useEffect(() => {
    if (typeof window === 'undefined') return undefined
    try {
      if (window.sessionStorage && window.sessionStorage.getItem('ghostnet.assimilationArrival')) {
        const targetChars = getTargetTitleChars()
        setTitleChars(targetChars)
        titleAnimationState.current.completed = true
        setTitleAssimilated(true)
      }
    } catch (err) {
      // Ignore storage read issues
    }
    const handleAssimilation = () => {
      startTitleMorph()
    }
    window.addEventListener(GHOSTNET_ASSIMILATION_EVENT, handleAssimilation)
    if (isGhostnetAssimilationActive()) {
      startTitleMorph()
    }
    return () => {
      window.removeEventListener(GHOSTNET_ASSIMILATION_EVENT, handleAssimilation)
    }
  }, [startTitleMorph])

  useEffect(() => {
    if (!titleAssimilated) return undefined

    if (isGhostnetRouteActive) {
      startTitleGlitching()
      return () => {
        stopTitleGlitching(true)
      }
    }

    stopTitleGlitching(true)
    return undefined
  }, [isGhostnetRouteActive, startTitleGlitching, stopTitleGlitching, titleAssimilated])

  let signalClassName = 'icon icarus-terminal-signal '
  if (!connected) {
    signalClassName += 'text-primary'
  } else if (active) {
    signalClassName += 'text-secondary'
  } else {
    signalClassName += 'text-primary'
  }

  const accessibleTitle = (titleChars.join('').trimEnd()) || ORIGINAL_TITLE
  const assimilationComplete = titleAnimationState.current.completed
  const smallVisibleLimit = assimilationComplete ? TITLE_PREFIX_LENGTH + 1 : TITLE_PREFIX_LENGTH

  function handleNavigate (path) {
    if (path === '/ghostnet') {
      if (isGhostnetAssimilationActive()) return
      initiateGhostnetAssimilation(() => router.push(path))
      return
    }
    if (currentPath === '/ghostnet') {
      if (isGhostnetExitTransitionActive()) return
      initiateGhostnetExitTransition(() => router.push(path))
      return
    }
    router.push(path)
  }

  return (
    <header>
      <hr className='small' />
      <h1 className='text-info' style={{ padding: '.6rem 0 .25rem 3.75rem' }}>
        <i className='icon icarus-terminal-logo' style={{ position: 'absolute', fontSize: '3rem', left: 0 }} />
        <span
          className={['ghostnet-title-morph', titleAssimilated ? 'ghostnet-title-morph--assimilated' : ''].filter(Boolean).join(' ')}
          aria-label={accessibleTitle}
          style={{ minWidth: TITLE_MIN_WIDTH }}
        >
          <span className='ghostnet-title-morph__characters' aria-hidden='true'>
            {titleChars.map((char, index) => {
              const displayChar = char === ' ' ? ' ' : char
              const charClasses = ['ghostnet-title-morph__char']
              if (char === ' ') charClasses.push('ghostnet-title-morph__char--space')
              if (index >= smallVisibleLimit) charClasses.push('hidden-small')
              const charStyle = charGlitchStyles[index]
              if (charStyle) charClasses.push('ghostnet-title-morph__char--glitch')
              return (
                <span
                  key={`title-char-${index}`}
                  className={charClasses.join(' ')}
                  style={charStyle || undefined}
                >
                  {displayChar}
                </span>
              )
            })}
          </span>
        </span>
      </h1>
      <div style={{ position: 'absolute', top: '1rem', right: '.5rem' }}>
        <p
          className='text-primary text-center text-uppercase'
          style={{ display: 'inline-block', padding: 0, margin: 0, lineHeight: '1rem', minWidth: '7.5rem' }}
        >
           <span style={{position: 'relative', top: '.3rem', fontSize: '2.4rem', paddingTop: '.25rem'}}>
           {dateTime.time}
          </span>
          <br/>
          <span style={{fontSize: '1.1rem', position: 'relative', top: '.4rem'}}>
            {dateTime.day} {dateTime.month} {dateTime.year}
          </span>
        </p>

        <button disabled className='button--icon button--transparent' style={{ marginRight: '.5rem', opacity: active ? 1 : .25, transition: 'all .25s ease-out' }}>
          <i className={signalClassName} style={{ position: 'relative', transition: 'all .25s ease', fontSize: '3rem', lineHeight: '1.8rem', top: '.5rem', right: '.25rem' }} />
        </button>

        {IS_WINDOWS_APP &&
          <button tabIndex='1' onClick={pinWindow} className={`button--icon ${isPinned ? 'button--transparent' : ''}`} style={{ marginRight: '.5rem' }} disabled={isFullScreen}>
            <i className='icon icarus-terminal-pin-window' style={{ fontSize: '2rem' }} />
          </button>}

        <button tabIndex='1' onClick={toggleNotifications} className='button--icon' style={{ marginRight: '.5rem' }}>
          <i className={`icon ${notificationsVisible ? 'icarus-terminal-notifications' : 'icarus-terminal-notifications-disabled text-muted'}`} style={{ fontSize: '2rem' }} />
        </button>

        <button
          tabIndex='1' className='button--icon' style={{ marginRight: '.5rem' }}
          onClick={() => { setSettingsVisible(!settingsVisible); document.activeElement.blur() }}
        >
          <i className='icon icarus-terminal-settings' style={{ fontSize: '2rem' }} />
        </button>
        <button tabIndex='1' onClick={fullScreen} className='button--icon'>
          <i className='icon icarus-terminal-fullscreen' style={{ fontSize: '2rem' }} />
        </button>
      </div>
      <hr />
      <div id='primaryNavigation' className='button-group'>
        {NAV_BUTTONS.filter(button => button).map((button, i) => {
          const isActive = button.path === currentPath
          const isGhostNet = button.path === '/ghostnet'
          const exitActive = isGhostnetExitTransitionActive()
          return (
            <button
              key={button.name}
              data-primary-navigation={i + 1}
              tabIndex='1'
              disabled={isActive || (isGhostNet && isGhostnetAssimilationActive()) || exitActive}
              aria-current={isActive ? 'page' : undefined}
              className={[
                isActive ? 'button--active' : '',
                isGhostNet ? 'ghostnet-nav-button' : ''
              ].filter(Boolean).join(' ')}
              onClick={() => handleNavigate(button.path)}
              style={{ fontSize: '1.5rem' }}
            >
              <span className='visible-small'>{button.abbr}</span>
              <span className='hidden-small'>{button.name}</span>
            </button>
          )
        })}
      </div>
      <hr className='bold' />
      <Settings visible={settingsVisible} toggleVisible={() => setSettingsVisible(!settingsVisible)} />
    </header>
  )
}<|MERGE_RESOLUTION|>--- conflicted
+++ resolved
@@ -5,7 +5,6 @@
 import { eliteDateTime } from 'lib/format'
 import { Settings } from 'components/settings'
 import notification from 'lib/notification'
-<<<<<<< HEAD
 import { initiateGhostnetAssimilation, isGhostnetAssimilationActive, GHOSTNET_ASSIMILATION_EVENT } from 'lib/ghostnet-assimilation'
 
 const ORIGINAL_TITLE = 'ICARUS TERMINAL'
@@ -16,10 +15,7 @@
 const TITLE_MIN_WIDTH = `${ORIGINAL_TITLE.length}ch`
 const TITLE_GLYPHS = ['Λ', 'Ξ', 'Ψ', 'Ø', 'Σ', '✦', '✧', '☍', '⌁', '⌖', '◬', '◈', '★', '✶', '⋆']
 const createEmptyGlitchStyles = () => Array.from({ length: ORIGINAL_TITLE.length }, () => null)
-=======
-import { initiateGhostnetAssimilation, isGhostnetAssimilationActive } from 'lib/ghostnet-assimilation'
 import { initiateGhostnetExitTransition, isGhostnetExitTransitionActive } from 'lib/ghostnet-exit-transition'
->>>>>>> 26441e00
 
 const NAV_BUTTONS = [
   {
